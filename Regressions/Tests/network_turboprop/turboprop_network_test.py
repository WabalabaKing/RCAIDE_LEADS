# Regression/scripts/Tests/turboprop_network_test.py
# (c) Copyright 2023 Aerospace Research Community LLC
# 
# Created:  Oct. 2023, M. Clarke 

# ----------------------------------------------------------------------------------------------------------------------
#  IMPORT
# ----------------------------------------------------------------------------------------------------------------------
# RCAIDE imports  
import RCAIDE
from   RCAIDE.Framework.Core                                   import Units , Data 
from   RCAIDE.Library.Plots                                    import *
from   RCAIDE.Library.Methods.Performance.estimate_stall_speed import estimate_stall_speed  

# python imports     
import numpy as np  
import sys
import matplotlib.pyplot as plt 
from   copy  import deepcopy
import os

# local imports 
<<<<<<< HEAD
sys.path.append(os.path.join(os.path.split(sys.path[0])[0], 'Vehicles'))
=======
sys.path.append(os.path.join( os.path.split(os.path.split(sys.path[0])[0])[0], 'Vehicles'))
>>>>>>> d03ff4a1
from   ATR_72    import vehicle_setup as vehicle_setup
from   ATR_72    import configs_setup as configs_setup 

# ----------------------------------------------------------------------------------------------------------------------
#   Main
# ----------------------------------------------------------------------------------------------------------------------

def main():
    

    # vehicle data
    vehicle  = vehicle_setup()
    
    # Set up vehicle configs
    configs  = configs_setup(vehicle)

    # create analyses
    analyses = analyses_setup(configs)

    # mission analyses 
    mission = mission_setup(analyses)
    
    # create mission instances (for multiple types of missions)
    missions = missions_setup(mission) 
     
    # mission analysis 
    results = missions.base_mission.evaluate() 
    
    ## plt the old results
    plot_mission(results)   
    return 

def analyses_setup(configs):
    
    analyses = RCAIDE.Framework.Analyses.Analysis.Container()
    
    # build a base analysis for each config
    for tag,config in list(configs.items()):
        analysis = base_analysis(config)
        analyses[tag] = analysis
    
    return analyses

def base_analysis(vehicle):

    # ------------------------------------------------------------------
    #   Initialize the Analyses
    # ------------------------------------------------------------------     
    analyses = RCAIDE.Framework.Analyses.Vehicle() 
    
    # ------------------------------------------------------------------
    #  Weights
    weights         = RCAIDE.Framework.Analyses.Weights.Weights_Transport()
    weights.vehicle = vehicle
    analyses.append(weights)
    
    # ------------------------------------------------------------------
    #  Aerodynamics Analysis
    aerodynamics                                       = RCAIDE.Framework.Analyses.Aerodynamics.Vortex_Lattice_Method()
    aerodynamics.vehicle                              = vehicle
    aerodynamics.settings.drag_coefficient_increment = 0.0000
    analyses.append(aerodynamics) 

    # ------------------------------------------------------------------
    #  Emissions
    emissions = RCAIDE.Framework.Analyses.Emissions.Emission_Index_Correlation_Method()
    emissions.vehicle = vehicle          
    analyses.append(emissions)
  
    # ------------------------------------------------------------------
    #  Energy
    energy= RCAIDE.Framework.Analyses.Energy.Energy()
    energy.vehicle  = vehicle 
    analyses.append(energy)
    
    # ------------------------------------------------------------------
    #  Planet Analysis
    planet = RCAIDE.Framework.Analyses.Planets.Planet()
    analyses.append(planet)
    
    # ------------------------------------------------------------------
    #  Atmosphere Analysis
    atmosphere = RCAIDE.Framework.Analyses.Atmospheric.US_Standard_1976()
    atmosphere.features.planet = planet.features
    analyses.append(atmosphere)   
    
    # done!
    return analyses    

# ----------------------------------------------------------------------
#   Plot Mission
# ----------------------------------------------------------------------

def plot_mission(results):
    
    plot_altitude_sfc_weight(results) 
        
    return 

# ----------------------------------------------------------------------
#   Define the Mission
# ----------------------------------------------------------------------
    
def mission_setup(analyses):
    
    # ------------------------------------------------------------------
    #   Initialize the Mission
    # ------------------------------------------------------------------
    
    mission = RCAIDE.Framework.Mission.Sequential_Segments()
    mission.tag = 'the_mission'
     
    # unpack Segments module
    Segments = RCAIDE.Framework.Mission.Segments 
    base_segment = Segments.Segment()
    
    # VSTALL Calculation  
    vehicle        = analyses.base.aerodynamics.vehicle
    vehicle_mass   = vehicle.mass_properties.max_takeoff
    reference_area = vehicle.reference_area 
    Vstall         = estimate_stall_speed(vehicle_mass,reference_area,altitude = 0.0,maximum_lift_coefficient = 1.2)
    
    # ------------------------------------------------------------------
    #   Fourth Climb Segment: linear Mach, constant segment angle 
    # ------------------------------------------------------------------  
    segment = Segments.Climb.Constant_Mach_Constant_Rate(base_segment)
    segment.tag = "climbing_cruise" 
    segment.analyses.extend( analyses.base ) 
    segment.altitude_start                                = 50.0 * Units.feet
    segment.altitude_end                                  = 500.0 * Units.feet 
    segment.air_speed_end                                 = Vstall *1.3
    segment.climb_rate                                    = 600 * Units['ft/min']  
    
    # define flight dynamics to model 
    segment.flight_dynamics.force_x                       = True  
    segment.flight_dynamics.force_z                       = True     
    
    # define flight controls 
    segment.assigned_control_variables.throttle.active               = True           
    segment.assigned_control_variables.throttle.assigned_propulsors  = [['starboard_propulsor','port_propulsor']]
    segment.assigned_control_variables.body_angle.active             = True                
    
    mission.append_segment(segment)   
    
    # ------------------------------------------------------------------    
    #   Mission definition complete    
    # ------------------------------------------------------------------
    
    return mission

def missions_setup(mission):

    missions     = RCAIDE.Framework.Mission.Missions() 
    mission.tag  = 'base_mission'
    missions.append(mission)
    
    # done!
    return missions  
    
def check_results(new_results,old_results):

    # check segment values
    check_list = [
        'segments.climbing_cruise.conditions.aerodynamics.angles.alpha',
        'segments.climbing_cruise.conditions.aerodynamics.coefficients.drag.total',
        'segments.climbing_cruise.conditions.aerodynamics.coefficients.lift.total', 
        'segments.climbing_cruise.conditions.weights.vehicle_mass_rate', 
    ]

    # do the check
    for k in check_list:
        print(k)

        old_val = np.max( old_results.deep_get(k) )
        new_val = np.max( new_results.deep_get(k) )
        err = (new_val-old_val)/old_val
        print('Error at Max:' , err)
        assert np.abs(err) < 1e-6 , 'Max Check Failed : %s' % k

        old_val = np.min( old_results.deep_get(k) )
        new_val = np.min( new_results.deep_get(k) )
        err = (new_val-old_val)/old_val
        print('Error at Min:' , err)
        assert np.abs(err) < 1e-6 , 'Min Check Failed : %s' % k        

        print('') 

    return 

if __name__ == '__main__': 
    main()    
    plt.show()
        <|MERGE_RESOLUTION|>--- conflicted
+++ resolved
@@ -20,11 +20,7 @@
 import os
 
 # local imports 
-<<<<<<< HEAD
-sys.path.append(os.path.join(os.path.split(sys.path[0])[0], 'Vehicles'))
-=======
 sys.path.append(os.path.join( os.path.split(os.path.split(sys.path[0])[0])[0], 'Vehicles'))
->>>>>>> d03ff4a1
 from   ATR_72    import vehicle_setup as vehicle_setup
 from   ATR_72    import configs_setup as configs_setup 
 
