# Regression/scripts/Tests/network_ducted_fan/electric_ducted_fan_netowrk.py
# (c) Copyright 2023 Aerospace Research Community LLC
# 
# Created:  Jul 2023, M. Clarke 

# ----------------------------------------------------------------------------------------------------------------------
#  IMPORT
# ----------------------------------------------------------------------------------------------------------------------
# RCAIDE imports  
import RCAIDE
from RCAIDE.Framework.Core                          import Units , Data 
from RCAIDE.Library.Plots                           import *        

# python imports     
import numpy as np  
import sys
import matplotlib.pyplot as plt  
import os
# local imports 
<<<<<<< HEAD
sys.path.append(os.path.join(os.path.split(sys.path[0])[0], 'Vehicles'))
=======
sys.path.append(os.path.join( os.path.split(os.path.split(sys.path[0])[0])[0], 'Vehicles'))
>>>>>>> d03ff4a1
from NASA_X48    import vehicle_setup as vehicle_setup
from NASA_X48    import configs_setup as configs_setup 

# ----------------------------------------------------------------------------------------------------------------------
#   Main
# ----------------------------------------------------------------------------------------------------------------------

def main(): 
    regression_flag = True # Keep true for regression on Appveyor
    
    # vehicle data
    vehicle  = vehicle_setup(regression_flag) 
    
    # Set up vehicle configs
    configs  = configs_setup(vehicle)

    # create analyses
    analyses = analyses_setup(configs)

    # mission analyses 
    mission = mission_setup(analyses)
    
    # create mission instances (for multiple types of missions)
    missions = missions_setup(mission) 
     
    # mission analysis 
    results = missions.base_mission.evaluate()  
 
    # plt the old results
    plot_mission(results)  

    # check the results
    CL_truth =  0.3290060144079024
    if regression_flag:
        error =  (CL_truth - CL_truth) / CL_truth
    else:  
        CL =  results.segments.cruise.conditions.aerodynamics.coefficients.lift.total[2][0]
        error =  (CL - CL_truth) / CL_truth        
    assert(np.abs(error)<1e-6)         
    return 

# ----------------------------------------------------------------------
#   Define the Vehicle Analyses
# ----------------------------------------------------------------------

def analyses_setup(configs):
    
    analyses = RCAIDE.Framework.Analyses.Analysis.Container()
    
    # build a base analysis for each config
    for tag,config in list(configs.items()):
        analysis = base_analysis(config)
        analyses[tag] = analysis
    
    return analyses

def base_analysis(vehicle):

    # ------------------------------------------------------------------
    #   Initialize the Analyses
    # ------------------------------------------------------------------     
    analyses = RCAIDE.Framework.Analyses.Vehicle() 
    
    # ------------------------------------------------------------------
    #  Weights
    weights         = RCAIDE.Framework.Analyses.Weights.Weights_UAV()
    weights.vehicle = vehicle
    analyses.append(weights)
    
    # ------------------------------------------------------------------
    #  Aerodynamics Analysis
    aerodynamics                                       = RCAIDE.Framework.Analyses.Aerodynamics.Vortex_Lattice_Method()
    aerodynamics.vehicle                               = vehicle
    aerodynamics.settings.number_of_spanwise_vortices  = 25
    aerodynamics.settings.number_of_chordwise_vortices = 5       
    aerodynamics.settings.model_fuselage               = False
    aerodynamics.settings.drag_coefficient_increment   = 0.0000
    analyses.append(aerodynamics)
 
  
    # ------------------------------------------------------------------
    #  Energy
    energy= RCAIDE.Framework.Analyses.Energy.Energy()
    energy.vehicle  = vehicle 
    analyses.append(energy)
    
    # ------------------------------------------------------------------
    #  Planet Analysis
    planet = RCAIDE.Framework.Analyses.Planets.Planet()
    analyses.append(planet)
    
    # ------------------------------------------------------------------
    #  Atmosphere Analysis
    atmosphere = RCAIDE.Framework.Analyses.Atmospheric.US_Standard_1976()
    atmosphere.features.planet = planet.features
    analyses.append(atmosphere)   
    
    # done!
    return analyses    

# ----------------------------------------------------------------------
#   Plot Mission
# ----------------------------------------------------------------------

def plot_mission(results):
      
    
    # Plot Electric Motor and Propeller Efficiencies 
    plot_electric_propulsor_efficiencies(results)
    
        
    return 

# ----------------------------------------------------------------------
#   Define the Mission
# ----------------------------------------------------------------------
    
def mission_setup(analyses):
    
    # ------------------------------------------------------------------
    #   Initialize the Mission
    # ------------------------------------------------------------------
    
    mission = RCAIDE.Framework.Mission.Sequential_Segments()
    mission.tag = 'the_mission'
     
    # unpack Segments module
    Segments = RCAIDE.Framework.Mission.Segments 
    base_segment = Segments.Segment()
    
    # ------------------------------------------------------------------
    #   First Climb Segment: constant Mach, constant segment angle 
    # ------------------------------------------------------------------
    
    segment = Segments.Cruise.Constant_Mach_Constant_Altitude(base_segment)
    segment.tag = "cruise" 
    segment.analyses.extend( analyses.base ) 
    segment.altitude       = 1000 * Units.feet
    segment.mach_number    = 0.2   * Units.kts
    segment.distance       = 1000 * Units.feet  
    segment.initial_battery_state_of_charge                          = 1.0 
                
    # define flight dynamics to model             
    segment.flight_dynamics.force_x                                  = True  
    segment.flight_dynamics.force_z                                  = True     
    
    # define flight controls 
    segment.assigned_control_variables.throttle.active               = True           
    segment.assigned_control_variables.throttle.assigned_propulsors  = [['center_propulsor','starboard_propulsor','port_propulsor']] 
    segment.assigned_control_variables.body_angle.active             = True                   
      
    mission.append_segment(segment) 
    return mission

def missions_setup(mission):

    missions     = RCAIDE.Framework.Mission.Missions() 
    mission.tag  = 'base_mission'
    missions.append(mission)
    
    # done!
    return missions


if __name__ == '__main__': 
    main()    
    plt.show()
        <|MERGE_RESOLUTION|>--- conflicted
+++ resolved
@@ -17,11 +17,7 @@
 import matplotlib.pyplot as plt  
 import os
 # local imports 
-<<<<<<< HEAD
-sys.path.append(os.path.join(os.path.split(sys.path[0])[0], 'Vehicles'))
-=======
 sys.path.append(os.path.join( os.path.split(os.path.split(sys.path[0])[0])[0], 'Vehicles'))
->>>>>>> d03ff4a1
 from NASA_X48    import vehicle_setup as vehicle_setup
 from NASA_X48    import configs_setup as configs_setup 
 
