# empirical_jet_noise_test.py
#
# Created: Jan 2024, M. Clarke 

""" setup file for empirical jet noise base on SAE standards 
"""
 
# ----------------------------------------------------------------------
#   Imports
# ----------------------------------------------------------------------

import RCAIDE
from RCAIDE.Framework.Core import Units 
from RCAIDE.Library.Plots import *      
from RCAIDE.Library.Methods.Geometry.Planform import wing_planform 

import sys
import matplotlib.pyplot as plt 
import numpy as np     
from copy import deepcopy

# local imports 
sys.path.append('../../Vehicles')
from Embraer_190    import vehicle_setup as vehicle_setup
from Embraer_190    import configs_setup as configs_setup 

# ----------------------------------------------------------------------
#   Main
# ----------------------------------------------------------------------

def main():     

    # vehicle data
    vehicle                           = vehicle_setup()
    vehicle.wings.main_wing.control_surfaces.flap.configuration_type = 'triple_slotted'  
    vehicle.wings.main_wing.high_lift = True
    vehicle.wings.main_wing           = wing_planform(vehicle.wings.main_wing)
    
    # Set up configs
    configs           = configs_setup(vehicle) 
    analyses          = analyses_setup(configs)  
    mission           = baseline_mission_setup(analyses)
    basline_missions  = baseline_missions_setup(mission)     
    baseline_results  = basline_missions.base_mission.evaluate()   
     
    # SPL of rotor check during hover 
    B737_SPL        = np.max(baseline_results.segments.takeoff.conditions.noise.total_SPL_dBA)
    B737_SPL_true   = 120.52537687607997
    B737_diff_SPL   = np.abs(B737_SPL - B737_SPL_true)
    print('SPL difference: ',B737_diff_SPL)
    assert np.abs((B737_SPL - B737_SPL_true)/B737_SPL_true) < 1e-1    
    return     
  
 

def base_analysis(vehicle):

    # ------------------------------------------------------------------
    #   Initialize the Analyses
    # ------------------------------------------------------------------     
    analyses = RCAIDE.Framework.Analyses.Vehicle() 

    # ------------------------------------------------------------------
    #  Weights
    # ------------------------------------------------------------------
    weights = RCAIDE.Framework.Analyses.Weights.Weights_Transport()
    weights.vehicle = vehicle
    analyses.append(weights)

    # ------------------------------------------------------------------
    #  Aerodynamics Analysis
    # ------------------------------------------------------------------
    aerodynamics = RCAIDE.Framework.Analyses.Aerodynamics.Vortex_Lattice_Method() 
<<<<<<< HEAD
    aerodynamics.vehicle  = vehicle
=======
    aerodynamics.vehicle = vehicle
>>>>>>> b75e71f9
    aerodynamics.settings.drag_coefficient_increment = 0.0000 
    analyses.append(aerodynamics)

    # ------------------------------------------------------------------
    #  Noise Analysis
    # ------------------------------------------------------------------
    noise = RCAIDE.Framework.Analyses.Noise.Correlation_Buildup()   
    noise.vehicle = vehicle          
    analyses.append(noise)

    # ------------------------------------------------------------------
    #  Energy
    # ------------------------------------------------------------------
    energy= RCAIDE.Framework.Analyses.Energy.Energy()
    energy.vehicle  = vehicle 
    analyses.append(energy)

    # ------------------------------------------------------------------
    #  Planet Analysis
    # ------------------------------------------------------------------
    planet = RCAIDE.Framework.Analyses.Planets.Planet()
    analyses.append(planet)

    # ------------------------------------------------------------------
    #  Atmosphere Analysis
    # ------------------------------------------------------------------
    atmosphere = RCAIDE.Framework.Analyses.Atmospheric.US_Standard_1976()
    atmosphere.features.planet = planet.features
    analyses.append(atmosphere)   
 
    return analyses   
# ----------------------------------------------------------------------
#   Define the Vehicle Analyses
# ----------------------------------------------------------------------

def analyses_setup(configs):

    analyses = RCAIDE.Framework.Analyses.Analysis.Container()

    # build a base analysis for each config
    for tag,config in configs.items():
        analysis = base_analysis(config)
        analyses[tag] = analysis

    return analyses 
 

def baseline_mission_setup(analyses): 
    # ------------------------------------------------------------------
    #   Initialize the Mission
    # ------------------------------------------------------------------ 
    mission      = RCAIDE.Framework.Mission.Sequential_Segments()
    mission.tag  = 'base_mission' 
    Segments     = RCAIDE.Framework.Mission.Segments 
    base_segment = Segments.Segment() 
    base_segment.state.numerics.number_control_points  = 4   

    # -------------------   -----------------------------------------------
    #   Mission for Landing Noise
    # ------------------------------------------------------------------     
    segment                                               = Segments.Descent.Constant_Speed_Constant_Angle(base_segment)
    segment.tag                                           = "descent"
    segment.analyses.extend(analyses.base )   
    segment.altitude_start                                = 120.5
    segment.altitude_end                                  = 0.
    segment.air_speed                                     = 67. * Units['m/s']
    segment.descent_angle                                 = 3.0   * Units.degrees   
    
    # define flight dynamics to model 
    segment.flight_dynamics.force_x                       = True  
    segment.flight_dynamics.force_z                       = True     
    
    # define flight controls 
    segment.assigned_control_variables.throttle.active               = True           
    segment.assigned_control_variables.throttle.assigned_propulsors  = [['starboard_propulsor','port_propulsor']] 
    segment.assigned_control_variables.body_angle.active             = True                
    
    mission.append_segment(segment) 

    # ------------------------------------------------------------------
    #   First Climb Segment: constant Mach, constant segment angle 
    # ------------------------------------------------------------------  
    segment                                                   = Segments.Climb.Constant_Throttle_Constant_Speed(base_segment)
    segment.tag                                               = "takeoff"    
    segment.analyses.extend(analyses.takeoff )  
    segment.altitude_start                                    = 35. *  Units.fts
    segment.altitude_end                                      = 304.8 *  Units.meter
    segment.air_speed                                         = 85.4 * Units['m/s']
    segment.throttle                                          = 1.    
    
    # define flight dynamics to model 
    segment.flight_dynamics.force_x                           = True  
    segment.flight_dynamics.force_z                           = True     
    
    # define flight controls 
    segment.assigned_control_variables.wind_angle.active                 = True     
    segment.assigned_control_variables.wind_angle.initial_guess_values   = [[ 1.0 * Units.deg]] 
    segment.assigned_control_variables.body_angle.active                 = True        
    segment.assigned_control_variables.body_angle.initial_guess_values   = [[ 5.0 * Units.deg]]
     
    mission.append_segment(segment)

    # ------------------------------------------------------------------  
    # Cutback Segment: Constant speed, constant segment angle
    # ------------------------------------------------------------------   
    segment                                              = Segments.Climb.Constant_Speed_Constant_Angle(base_segment)
    segment.tag                                          = "cutback"     
    segment.analyses.extend(analyses.cutback )
    segment.air_speed                                    = 100 * Units['m/s']
    segment.climb_angle                                  = 5  * Units.degrees
    
    # define flight dynamics to model 
    segment.flight_dynamics.force_x                      = True  
    segment.flight_dynamics.force_z                      = True     
    
    # define flight controls 
    segment.assigned_control_variables.throttle.active               = True           
    segment.assigned_control_variables.throttle.assigned_propulsors  = [['starboard_propulsor','port_propulsor']] 
    segment.assigned_control_variables.body_angle.active             = True                
       
    mission.append_segment(segment)   

    # ------------------------------------------------------------------
    #   First Climb Segment: constant Mach, constant segment angle 
    # ------------------------------------------------------------------      
    segment = Segments.Climb.Constant_Speed_Constant_Rate(base_segment)
    segment.tag = "climb_1" 
    segment.analyses.extend( analyses.cruise )  
    segment.altitude_end                                  = 3.0   * Units.km
    segment.air_speed                                     = 125.0 * Units['m/s']
    segment.climb_rate                                    = 6.0   * Units['m/s']  
    
    # define flight dynamics to model 
    segment.flight_dynamics.force_x                       = True  
    segment.flight_dynamics.force_z                       = True     
    
    # define flight controls 
    segment.assigned_control_variables.throttle.active               = True           
    segment.assigned_control_variables.throttle.assigned_propulsors  = [['starboard_propulsor','port_propulsor']]  
    segment.assigned_control_variables.body_angle.active             = True                 
       
    mission.append_segment(segment) 

    return mission 
  

def baseline_missions_setup(base_mission):

    # the mission container
    missions     = RCAIDE.Framework.Mission.Missions() 

    # ------------------------------------------------------------------
    #   Base Mission
    # ------------------------------------------------------------------ 
    base_mission.tag  = 'base_mission'
    missions.append(base_mission)
 
    return missions   

if __name__ == '__main__': 
    main()    <|MERGE_RESOLUTION|>--- conflicted
+++ resolved
@@ -71,11 +71,7 @@
     #  Aerodynamics Analysis
     # ------------------------------------------------------------------
     aerodynamics = RCAIDE.Framework.Analyses.Aerodynamics.Vortex_Lattice_Method() 
-<<<<<<< HEAD
-    aerodynamics.vehicle  = vehicle
-=======
     aerodynamics.vehicle = vehicle
->>>>>>> b75e71f9
     aerodynamics.settings.drag_coefficient_increment = 0.0000 
     analyses.append(aerodynamics)
 
@@ -131,7 +127,6 @@
     mission.tag  = 'base_mission' 
     Segments     = RCAIDE.Framework.Mission.Segments 
     base_segment = Segments.Segment() 
-    base_segment.state.numerics.number_control_points  = 4   
 
     # -------------------   -----------------------------------------------
     #   Mission for Landing Noise
