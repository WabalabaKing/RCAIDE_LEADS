# Regression/scripts/Tests/performance_payload_range.py
# 
# 
# Created:  Jul 2023, M. Clarke 

# ----------------------------------------------------------------------------------------------------------------------
#  IMPORT
# ----------------------------------------------------------------------------------------------------------------------
# RCAIDE imports  
import RCAIDE
from RCAIDE.Framework.Core import Units , Container
from RCAIDE.Library.Methods.Performance.compute_payload_range_diagram        import compute_payload_range_diagram

# python imports     
import numpy as np  
import sys
import matplotlib.pyplot as plt  
import os
# local imports 
sys.path.append(os.path.join( os.path.split(os.path.split(sys.path[0])[0])[0], 'Vehicles'))
from Embraer_190    import vehicle_setup as E190_vehicle_setup 
from NASA_X57       import vehicle_setup as X57_vehicle_setup      

# ----------------------------------------------------------------------------------------------------------------------
#  REGRESSION
# ----------------------------------------------------------------------------------------------------------------------  
def main(): 
    fuel_payload_range_res = fuel_aircraft_payload_range()
    fuel_r                 = fuel_payload_range_res.range[-1]
    fuel_r_true            = 7043315.924243388
    print('Fuel Range: ' + str(fuel_r))
    fuel_error =  abs(fuel_r - fuel_r_true) /fuel_r_true
    assert(abs(fuel_error)<1e-6)
    
<<<<<<< HEAD
    rotor_model_fidelity  = ['Blade_Element_Momentum_Theory_Helmholtz_Wake', 'Actuator_Disk_Theory']
=======
    rotor_type  = ['Blade_Element_Momentum_Theory_Helmholtz_Wake', 'Actuator_Disk_Theory']
>>>>>>> d901a1aa
    electric_r_truth = [37039.99999999999, 37039.99999999999]
    for i in range(len(rotor_model_fidelity)):
        electric_payload_range_res = electric_aircraft_payload_range(rotor_model_fidelity[i])       
        electric_r         =  electric_payload_range_res.range[-1]
        print('Electric Range: ' + str(electric_r ))
        electric_error =  abs(electric_r - electric_r_truth[i]) /electric_r_truth[i]
        assert(abs(electric_error)<1e-6)
    return
    
def fuel_aircraft_payload_range():
    
    # vehicle data
    vehicle             = E190_vehicle_setup()

    # take out control surfaces to make regression run faster
    for wing in vehicle.wings:
        wing.control_surfaces  = Container()
        
    assigned_propulsors = [['starboard_propulsor','port_propulsor']]   
    altitude            = 10.668 * Units.km  
    airspeed            = 230.412 * Units['m/s']
    max_range_guess     = 1000 * Units.nmi
    

    # ------------------------------------------------------------------
    #  Weights
    weights         = RCAIDE.Framework.Analyses.Weights.Conventional()
    weights.vehicle = vehicle 

    # ------------------------------------------------------------------
    #  Aerodynamics Analysis
    aerodynamics          = RCAIDE.Framework.Analyses.Aerodynamics.Vortex_Lattice_Method() 
    aerodynamics.vehicle  = vehicle
    aerodynamics.settings.number_of_spanwise_vortices   = 5
    aerodynamics.settings.number_of_chordwise_vortices  = 2  
    
    # run payload range analysis 
    payload_range_results =  compute_payload_range_diagram(vehicle,assigned_propulsors,
                                                           weights_analysis=weights,
                                                           aerodynamics_analysis=aerodynamics,
                                                           cruise_airspeed=airspeed,
                                                           cruise_altitude=altitude, 
                                                           max_range_guess = max_range_guess)
                                   
    return payload_range_results 

def electric_aircraft_payload_range(rotor_model_fidelity):
    # vehicle data
    vehicle             = X57_vehicle_setup(rotor_model_fidelity)

    assigned_propulsors = [['starboard_propulsor','port_propulsor']]   
    altitude            = 15000   * Units.feet 
    airspeed            = 130 * Units.kts
    max_range_guess     = 20.   * Units.nautical_mile


    # ------------------------------------------------------------------
    #  Weights
    weights = RCAIDE.Framework.Analyses.Weights.Electric()
    weights.vehicle = vehicle

    # since OEW was not defined, we evalaute it here   
    _ = weights.evaluate()

    # ------------------------------------------------------------------
    #  Aerodynamics Analysis
    aerodynamics          = RCAIDE.Framework.Analyses.Aerodynamics.Vortex_Lattice_Method() 
    aerodynamics.vehicle  = vehicle
    aerodynamics.settings.number_of_spanwise_vortices   = 5
    aerodynamics.settings.number_of_chordwise_vortices  = 2  

    payload_range_results =  compute_payload_range_diagram(vehicle,assigned_propulsors,
                                                           weights_analysis=weights,
                                                           aerodynamics_analysis=aerodynamics,
                                                           cruise_airspeed=airspeed,
                                                           cruise_altitude=altitude, 
                                                           max_range_guess = max_range_guess)

    return payload_range_results


if __name__ == '__main__': 
    main()    
    plt.show() <|MERGE_RESOLUTION|>--- conflicted
+++ resolved
@@ -32,14 +32,10 @@
     fuel_error =  abs(fuel_r - fuel_r_true) /fuel_r_true
     assert(abs(fuel_error)<1e-6)
     
-<<<<<<< HEAD
-    rotor_model_fidelity  = ['Blade_Element_Momentum_Theory_Helmholtz_Wake', 'Actuator_Disk_Theory']
-=======
     rotor_type  = ['Blade_Element_Momentum_Theory_Helmholtz_Wake', 'Actuator_Disk_Theory']
->>>>>>> d901a1aa
     electric_r_truth = [37039.99999999999, 37039.99999999999]
-    for i in range(len(rotor_model_fidelity)):
-        electric_payload_range_res = electric_aircraft_payload_range(rotor_model_fidelity[i])       
+    for i in range(len(rotor_type)):
+        electric_payload_range_res = electric_aircraft_payload_range(rotor_type[i])       
         electric_r         =  electric_payload_range_res.range[-1]
         print('Electric Range: ' + str(electric_r ))
         electric_error =  abs(electric_r - electric_r_truth[i]) /electric_r_truth[i]
@@ -83,9 +79,9 @@
                                    
     return payload_range_results 
 
-def electric_aircraft_payload_range(rotor_model_fidelity):
+def electric_aircraft_payload_range(rotor_type):
     # vehicle data
-    vehicle             = X57_vehicle_setup(rotor_model_fidelity)
+    vehicle             = X57_vehicle_setup(rotor_type)
 
     assigned_propulsors = [['starboard_propulsor','port_propulsor']]   
     altitude            = 15000   * Units.feet 
