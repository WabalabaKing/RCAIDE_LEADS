# turbofan_network_test.py
# 
# Created:  Dec 2023, M. Clarke 

""" setup file for segment test regression with a Boeing 737"""

# ----------------------------------------------------------------------
#   Imports
# ----------------------------------------------------------------------
# RCAIDE imports 
import RCAIDE
from RCAIDE.Framework.Core import Units ,  Data
from RCAIDE.Library.Plots             import *       

# python imports 
import numpy as np
import pylab as plt 
import sys
import os

# local imports 
<<<<<<< HEAD
sys.path.append(os.path.join(os.path.split(sys.path[0])[0], 'Vehicles'))
=======
sys.path.append(os.path.join( os.path.split(os.path.split(sys.path[0])[0])[0], 'Vehicles'))
>>>>>>> d03ff4a1
from Boeing_737    import vehicle_setup as vehicle_setup
from Boeing_737    import configs_setup as configs_setup 

# ----------------------------------------------------------------------
#   Main
# ----------------------------------------------------------------------

def main(): 
    # -----------------------------------------
    # Multi-Point Mission Setup 
    # -----------------------------------------

    # vehicle data
    vehicle  = vehicle_setup()
    
    # plot vehicle 
    plot_3d_vehicle(vehicle, 
                    min_x_axis_limit            = 0,
                    max_x_axis_limit            = 40,
                    min_y_axis_limit            = -20,
                    max_y_axis_limit            = 20,
                    min_z_axis_limit            = -20,
                    max_z_axis_limit            = 20,
                    show_figure                 = False 
                    )        
    
    # Set up vehicle configs
    configs  = configs_setup(vehicle)

    # create analyses
    analyses = analyses_setup(configs)

    # mission analyses 
    mission = mission_setup(analyses)
    
    # create mission instances (for multiple types of missions)
    missions = missions_setup(mission) 
     
    # mission analysis 
    results = missions.base_mission.evaluate()   
 
    # Extract sample values from computation  
    takeoff_thrust     = results.segments.takeoff.conditions.energy['fuel_line']['port_propulsor'].thrust[3][0]
    climb_throttle_1   = results.segments.climb_1.conditions.energy['fuel_line']['port_propulsor'].throttle[3][0]
    climb_throttle_2   = results.segments.climb_2.conditions.energy['fuel_line']['port_propulsor'].throttle[3][0]
    climb_throttle_3   = results.segments.climb_3.conditions.energy['fuel_line']['port_propulsor'].throttle[3][0]
    climb_throttle_4   = results.segments.climb_4.conditions.energy['fuel_line']['port_propulsor'].throttle[3][0]
    climb_throttle_5   = results.segments.climb_5.conditions.energy['fuel_line']['port_propulsor'].throttle[3][0]
    climb_throttle_6   = results.segments.climb_6.conditions.energy['fuel_line']['port_propulsor'].throttle[3][0]
    climb_throttle_7   = results.segments.climb_7.conditions.energy['fuel_line']['port_propulsor'].throttle[3][0] 
    climb_throttle_8   = results.segments.climb_8.conditions.energy['fuel_line']['port_propulsor'].throttle[3][0] 
    climb_throttle_9   = results.segments.climb_9.conditions.energy['fuel_line']['port_propulsor'].throttle[3][0]  
    climb_10_CL        = results.segments.climb_10.conditions.aerodynamics.coefficients.lift.total[2][0]
    cruise_CL_1        = results.segments.cruise_1.conditions.aerodynamics.coefficients.lift.total[2][0]
    cruise_CL_2        = results.segments.cruise_2.conditions.aerodynamics.coefficients.lift.total[2][0]
    cruise_CL_3        = results.segments.cruise_3.conditions.aerodynamics.coefficients.lift.total[2][0] 
    descent_throttle_1 = results.segments.descent_1.conditions.energy['fuel_line']['port_propulsor'].throttle[3][0]
    curved_cruise_CL   = results.segments.curved_cruise.conditions.aerodynamics.coefficients.lift.total[2][0] 
    descent_throttle_2 = results.segments.descent_2.conditions.energy['fuel_line']['port_propulsor'].throttle[3][0]
    single_pt_CL_1     = results.segments.single_point_1.conditions.aerodynamics.coefficients.lift.total[0][0]
    single_pt_CL_2     = results.segments.single_point_2.conditions.aerodynamics.coefficients.lift.total[0][0]     
    loiter_1_CL        = results.segments.loiter_1.conditions.aerodynamics.coefficients.lift.total[2][0]    
    loiter_2_CL        = results.segments.loiter_2.conditions.aerodynamics.coefficients.lift.total[2][0]  
    reserve_1_CL       = results.segments.reserve_loiter.conditions.aerodynamics.coefficients.lift.total[2][0]    
    reserve_2_CL       = results.segments.reserve_cruise.conditions.aerodynamics.coefficients.lift.total[2][0]
    descent_throttle_3 = results.segments.descent_3.conditions.energy['fuel_line']['port_propulsor'].throttle[3][0]
    landing_thrust     = results.segments.landing.conditions.energy['fuel_line']['port_propulsor'].thrust[3][0]
    
    #print values for resetting regression
    show_vals = True
    if show_vals:
        data = [takeoff_thrust, climb_throttle_1,   climb_throttle_2,   climb_throttle_3,   climb_throttle_4,   climb_throttle_5,  
                climb_throttle_6,   climb_throttle_7,   climb_throttle_8,   climb_throttle_9,   climb_10_CL,  
                cruise_CL_1,  cruise_CL_2,  cruise_CL_3,   descent_throttle_1,  curved_cruise_CL, descent_throttle_2,
                single_pt_CL_1,     single_pt_CL_2,     loiter_1_CL,   loiter_2_CL, reserve_1_CL,reserve_2_CL,
                descent_throttle_3,  landing_thrust]
        for val in data:
            print(val)
    
    # Truth values
    takeoff_thrust_truth     = 99134.27996755976 
    climb_throttle_1_truth   = 1.399258888982013 
    climb_throttle_2_truth   = 1.0704439610607275 
    climb_throttle_3_truth   = 0.5 
    climb_throttle_4_truth   = 0.8628357694486728 
    climb_throttle_5_truth   = 0.8049911934291512 
    climb_throttle_6_truth   = 1.163523190779011 
    climb_throttle_7_truth   = 1.3132559609445027 
    climb_throttle_8_truth   = 0.6052685599032498 
    climb_throttle_9_truth   = 0.9249558623738681 
    climb_10_CL_truth        = 0.5821178792548526 
    cruise_CL_1_truth        = 0.6732472247387101 
    cruise_CL_2_truth        = 0.6680046974334514 
    cruise_CL_3_truth        = 0.7439973575592616 
    descent_throttle_1_truth = 0.11293304309087118 
    curved_cruise_CL_truth   = 1.2895916957236788 
    descent_throttle_2_truth = 0.5 
    single_pt_CL_1_truth     = 0.0005606689678350755 
    single_pt_CL_2_truth     = 0.000661505257959024 
    loiter_1_CL_truth        = 0.48004375777705155 
    loiter_2_CL_truth        = 0.4800377281531209 
    reserve_1_CL_truth       = 0.32408364296016373 
    reserve_2_CL_truth       = 0.315939898120901 
    descent_throttle_3_truth = 0.15018789234572544 
    landing_thrust_truth     = 10914.920312664697 
    
    # Store errors 
    error = Data()
    error.takeoff_thrust     = np.max(np.abs(takeoff_thrust       - takeoff_thrust_truth))  
    error.climb_throttle_1   = np.max(np.abs(climb_throttle_1     - climb_throttle_1_truth))  
    error.climb_throttle_2   = np.max(np.abs(climb_throttle_2     - climb_throttle_2_truth))   
    error.climb_throttle_3   = np.max(np.abs(climb_throttle_3     - climb_throttle_3_truth))   
    error.climb_throttle_4   = np.max(np.abs(climb_throttle_4     - climb_throttle_4_truth))   
    error.climb_throttle_5   = np.max(np.abs(climb_throttle_5     - climb_throttle_5_truth))   
    error.climb_throttle_6   = np.max(np.abs(climb_throttle_6     - climb_throttle_6_truth))   
    error.climb_throttle_7   = np.max(np.abs(climb_throttle_7     - climb_throttle_7_truth))   
    error.climb_throttle_8   = np.max(np.abs(climb_throttle_8     - climb_throttle_8_truth))  
    error.climb_throttle_9   = np.max(np.abs(climb_throttle_9     - climb_throttle_9_truth))  
    error.climb_10_CL        = np.max(np.abs(climb_10_CL          - climb_10_CL_truth ))    
    error.cruise_CL_1        = np.max(np.abs(cruise_CL_1          - cruise_CL_1_truth ))     
    error.cruise_CL_2        = np.max(np.abs(cruise_CL_2          - cruise_CL_2_truth ))      
    error.cruise_CL_3        = np.max(np.abs(cruise_CL_3          - cruise_CL_3_truth ))     
    error.descent_throttle_1 = np.max(np.abs(descent_throttle_1   - descent_throttle_1_truth)) 
    error.curved_cruise_CL   = np.max(np.abs(curved_cruise_CL     - curved_cruise_CL_truth))
    error.descent_throttle_2 = np.max(np.abs(descent_throttle_2   - descent_throttle_2_truth))
    error.single_pt_CL_1     = np.max(np.abs(single_pt_CL_1       - single_pt_CL_1_truth ))     
    error.single_pt_CL_2     = np.max(np.abs(single_pt_CL_2       - single_pt_CL_2_truth ))  
    error.loiter_1_CL        = np.max(np.abs(loiter_1_CL          - loiter_1_CL_truth ))      
    error.loiter_2_CL        = np.max(np.abs(loiter_2_CL          - loiter_2_CL_truth ))   
    error.reserve_1_CL       = np.max(np.abs(reserve_1_CL         - reserve_1_CL_truth ))      
    error.reserve_2_CL       = np.max(np.abs(reserve_2_CL         - reserve_2_CL_truth ))         
    error.descent_throttle_3 = np.max(np.abs(descent_throttle_3   - descent_throttle_3_truth))  
    error.landing_thrust     = np.max(np.abs(landing_thrust       - landing_thrust_truth))
     
    print('Errors:')
    print(error)
     
    for k,v in list(error.items()): 
        assert(np.abs(v)<1e-6)
        
    plot_results(results)
    return 
# ----------------------------------------------------------------------
#   Define the Vehicle Analyses
# ----------------------------------------------------------------------

def analyses_setup(configs):

    analyses = RCAIDE.Framework.Analyses.Analysis.Container()

    # build a base analysis for each config
    for tag,config in list(configs.items()):
        analysis = base_analysis(config)
        analyses[tag] = analysis
 
    return analyses


def base_analysis(vehicle):

    # ------------------------------------------------------------------
    #   Initialize the Analyses
    # ------------------------------------------------------------------     
    analyses = RCAIDE.Framework.Analyses.Vehicle() 

    # ------------------------------------------------------------------
    #  Weights
    weights                                          = RCAIDE.Framework.Analyses.Weights.Weights_Transport()
    weights.vehicle                                  = vehicle
    analyses.append(weights)
 
    #  Aerodynamics Analysis
    aerodynamics                                        = RCAIDE.Framework.Analyses.Aerodynamics.Vortex_Lattice_Method()
    aerodynamics.vehicle                                = vehicle
    aerodynamics.settings.number_of_spanwise_vortices   = 5
    aerodynamics.settings.number_of_chordwise_vortices  = 2       
    analyses.append(aerodynamics)
  
    #  Energy
    energy                                           = RCAIDE.Framework.Analyses.Energy.Energy()
    energy.vehicle                                   = vehicle 
    analyses.append(energy)
 
    #  Planet Analysis
    planet                                           = RCAIDE.Framework.Analyses.Planets.Planet()
    analyses.append(planet)

    # ------------------------------------------------------------------
    #  Atmosphere Analysis
    atmosphere                                       = RCAIDE.Framework.Analyses.Atmospheric.US_Standard_1976()
    atmosphere.features.planet                       = planet.features
    analyses.append(atmosphere)   

    # done!
    return analyses 
   
# ----------------------------------------------------------------------
#   Define the Mission
# ----------------------------------------------------------------------

def mission_setup(analyses): 

    # ------------------------------------------------------------------
    #   Initialize the Mission
    # ------------------------------------------------------------------

    mission = RCAIDE.Framework.Mission.Sequential_Segments()
    mission.tag = 'the_mission'
  
    Segments = RCAIDE.Framework.Mission.Segments 
    base_segment = Segments.Segment()
    base_segment.state.numerics.number_of_control_points = 4  
 
    # ------------------------------------------------------------------------------------------------------------------------------------ 
    #   Takeoff Roll
    # ------------------------------------------------------------------------------------------------------------------------------------ 

    segment = Segments.Ground.Takeoff(base_segment)
    segment.tag = "Takeoff" 
    segment.analyses.extend( analyses.takeoff )
    segment.velocity_start                                           = 100.* Units.knots
    segment.velocity_end                                             = 150 * Units.knots
    segment.friction_coefficient                                     = 0.04
    segment.altitude                                                 = 0.0   
    mission.append_segment(segment)
    

    # ------------------------------------------------------------------------------------------------------------------------------------ 
    #    Climb 1 : Constant Speed Constant Rate  
    # ------------------------------------------------------------------------------------------------------------------------------------ 
    segment = Segments.Climb.Constant_Speed_Constant_Rate(base_segment)
    segment.tag = "climb_1" 
    segment.analyses.extend( analyses.takeoff )  
    segment.altitude_end                                             = 1.0  * Units.km
    segment.air_speed                                                = 150   * Units.knots
    segment.climb_rate                                               = 10.0  * Units['m/s'] 
                
    # define flight dynamics to model             
    segment.flight_dynamics.force_x                                  = True  
    segment.flight_dynamics.force_z                                  = True     
    
    # define flight controls 
    segment.assigned_control_variables.throttle.active               = True           
    segment.assigned_control_variables.throttle.assigned_propulsors  = [['starboard_propulsor','port_propulsor']] 
    segment.assigned_control_variables.body_angle.active             = True                
    
    mission.append_segment(segment)

   
    # ------------------------------------------------------------------------------------------------------------------------------------ 
    #   Climb 2 : Constant Dynamic Pressure Constant Angle 
    # ------------------------------------------------------------------------------------------------------------------------------------ 
    segment = Segments.Climb.Constant_Dynamic_Pressure_Constant_Angle(base_segment)
    segment.tag = "climb_2"
    segment.analyses.extend( analyses.base )  
    segment.altitude_end                                             = 2.    * Units.km
    segment.climb_angle                                              = 5.   * Units.degrees 
    segment.dynamic_pressure                                         = 3800 * Units.pascals  
                
    # define flight dynamics to model             
    segment.flight_dynamics.force_x                                  = True  
    segment.flight_dynamics.force_z                                  = True     
    
    # define flight controls 
    segment.assigned_control_variables.throttle.active               = True           
    segment.assigned_control_variables.throttle.assigned_propulsors  = [['starboard_propulsor','port_propulsor']] 
    segment.assigned_control_variables.body_angle.active             = True                
    segment.assigned_control_variables.altitude.active               = True 
      
    mission.append_segment(segment)

    # ------------------------------------------------------------------------------------------------------------------------------------ 
    #   Climb 3 : Constant Dynamic Pressure Constant Rate 
    # ------------------------------------------------------------------------------------------------------------------------------------ 
    segment = Segments.Climb.Constant_Dynamic_Pressure_Constant_Rate(base_segment)
    segment.tag = "climb_3"
    segment.analyses.extend( analyses.base )  
    segment.altitude_end                                             = 3.   * Units.km
    segment.climb_rate                                               = 730. * Units['ft/min']    
    segment.dynamic_pressure                                         = 12000 * Units.pascals
                
    # define flight dynamics to model             
    segment.flight_dynamics.force_x                                  = True  
    segment.flight_dynamics.force_z                                  = True     
    
    # define flight controls 
    segment.assigned_control_variables.throttle.active               = True           
    segment.assigned_control_variables.throttle.assigned_propulsors  = [['starboard_propulsor','port_propulsor']] 
    segment.assigned_control_variables.body_angle.active             = True                
      
    mission.append_segment(segment)
    
    # ------------------------------------------------------------------------------------------------------------------------------------ 
    #   Climb 4 : Constant Mach Constant Angle 
    # ------------------------------------------------------------------------------------------------------------------------------------ 
    segment = Segments.Climb.Constant_Mach_Constant_Angle(base_segment)
    segment.tag = "climb_4"
    segment.analyses.extend( analyses.base )  
    segment.altitude_start                                           = 3.   * Units.km
    segment.altitude_end                                             = 4.   * Units.km
    segment.mach_number                                              = 0.5
    segment.climb_angle                                              = 3.5 * Units.degrees  
              
    # define flight dynamics to model           
    segment.flight_dynamics.force_x                                  = True  
    segment.flight_dynamics.force_z                                  = True     
    
    # define flight controls 
    segment.assigned_control_variables.throttle.active               = True           
    segment.assigned_control_variables.throttle.assigned_propulsors  = [['starboard_propulsor','port_propulsor']] 
    segment.assigned_control_variables.body_angle.active             = True                
      
    mission.append_segment(segment)

    # ------------------------------------------------------------------------------------------------------------------------------------ 
    #   Climb 5 : 
    # ------------------------------------------------------------------------------------------------------------------------------------ 
    segment = Segments.Climb.Constant_Speed_Constant_Angle(base_segment)
    segment.tag = "climb_5"
    segment.analyses.extend( analyses.base )  
    segment.altitude_end                                             = 5.    * Units.km
    segment.air_speed                                                = 180   * Units.m / Units.s
    segment.climb_angle                                              = 3.    * Units.degrees 
               
    # define flight dynamics to model            
    segment.flight_dynamics.force_x                                  = True  
    segment.flight_dynamics.force_z                                  = True     
    
    # define flight controls 
    segment.assigned_control_variables.throttle.active               = True           
    segment.assigned_control_variables.throttle.assigned_propulsors  = [['starboard_propulsor','port_propulsor']] 
    segment.assigned_control_variables.body_angle.active             = True                
       
    mission.append_segment(segment)
    
    # ------------------------------------------------------------------------------------------------------------------------------------ 
    #   Climb 6 : 
    # ------------------------------------------------------------------------------------------------------------------------------------ 
    segment = Segments.Climb.Constant_Mach_Linear_Altitude(base_segment)
    segment.tag = "climb_6"
    segment.analyses.extend( analyses.base )  
    segment.altitude_end                                             = 6. * Units.km   
    segment.mach_number                                              = 0.75   
                                                           
    # define flight dynamics to model                      
    segment.flight_dynamics.force_x                                  = True  
    segment.flight_dynamics.force_z                                  = True     
    
    # define flight controls 
    segment.assigned_control_variables.throttle.active               = True           
    segment.assigned_control_variables.throttle.assigned_propulsors  = [['starboard_propulsor','port_propulsor']] 
    segment.assigned_control_variables.body_angle.active             = True                
    
    mission.append_segment(segment)

    # ------------------------------------------------------------------------------------------------------------------------------------ 
    #   Climb 7 : Constant Speed Linear Altitude 
    # ------------------------------------------------------------------------------------------------------------------------------------ 
    segment = Segments.Climb.Constant_Speed_Linear_Altitude(base_segment)
    segment.tag = "climb_7"
    segment.analyses.extend( analyses.base )  
    segment.altitude_end                                             = 7.    * Units.km   
    segment.air_speed                                                = 250.2 * Units.m / Units.s 
                 
    # define flight dynamics to model              
    segment.flight_dynamics.force_x                                  = True  
    segment.flight_dynamics.force_z                                  = True     
    
    # define flight controls 
    segment.assigned_control_variables.throttle.active               = True           
    segment.assigned_control_variables.throttle.assigned_propulsors  = [['starboard_propulsor','port_propulsor']] 
    segment.assigned_control_variables.body_angle.active             = True                
    mission.append_segment(segment)
 
    # ------------------------------------------------------------------------------------------------------------------------------------ 
    #   Climb 8 : Constant EAS Constant Rate 
    # ------------------------------------------------------------------------------------------------------------------------------------  
    segment = Segments.Climb.Constant_EAS_Constant_Rate(base_segment)
    segment.tag = "climb_8"
    segment.analyses.extend( analyses.base )  
    segment.altitude_end                                            = 8.   * Units.km    
    segment.equivalent_air_speed                                    = 150. * Units.m / Units.s
    segment.climb_rate                                              = 1.   
               
    # define flight dynamics to model            
    segment.flight_dynamics.force_x                                 = True  
    segment.flight_dynamics.force_z                                 = True     
    
    # define flight controls 
    segment.assigned_control_variables.throttle.active              = True           
    segment.assigned_control_variables.throttle.assigned_propulsors = [['starboard_propulsor','port_propulsor']] 
    segment.assigned_control_variables.body_angle.active            = True                
    
    mission.append_segment(segment)

    # ------------------------------------------------------------------------------------------------------------------------------------ 
    #   Climb 9 : Constant EAS Constant Rate 
    # ------------------------------------------------------------------------------------------------------------------------------------ 
    segment = Segments.Climb.Constant_CAS_Constant_Rate(base_segment)
    segment.tag = "climb_9"
    segment.analyses.extend( analyses.base )  
    segment.altitude_end                                            = 10.9 * Units.km    
    segment.calibrated_air_speed                                    = 150. * Units.m / Units.s
    segment.climb_rate                                              = 1.  
               
    # define flight dynamics to model            
    segment.flight_dynamics.force_x                                 = True  
    segment.flight_dynamics.force_z                                 = True     
    
    # define flight controls 
    segment.assigned_control_variables.throttle.active              = True           
    segment.assigned_control_variables.throttle.assigned_propulsors = [['starboard_propulsor','port_propulsor']] 
    segment.assigned_control_variables.body_angle.active            = True                
     
    mission.append_segment(segment) 


    # ------------------------------------------------------------------------------------------------------------------------------------ 
    #   Climb 10 : Constant EAS Constant Rate 
    # ------------------------------------------------------------------------------------------------------------------------------------ 
    segment = Segments.Climb.Constant_Throttle_Constant_Speed(base_segment)
    segment.tag = "climb_10"
    segment.analyses.extend( analyses.base )  
    segment.altitude_end                                                 = 11.   * Units.km    
    segment.air_speed                                                    = 150. * Units.m / Units.s
    segment.throttle                                                     = 0.55 
                     
    # define flight dynamics to model                  
    segment.flight_dynamics.force_x                                      = True  
    segment.flight_dynamics.force_z                                      = True     
    
    # define flight controls 
    segment.assigned_control_variables.wind_angle.active                 = True  
    segment.assigned_control_variables.wind_angle.initial_guess          = True 
    segment.assigned_control_variables.wind_angle.initial_guess_values   = [[ 1.0 * Units.deg]] 
    segment.assigned_control_variables.body_angle.active                 = True               
    segment.assigned_control_variables.body_angle.initial_guess          = True  
    segment.assigned_control_variables.body_angle.initial_guess_values   = [[ 5.0 * Units.deg]]   
     
    mission.append_segment(segment) 
    
    # ------------------------------------------------------------------------------------------------------------------------------------ 
    #   Cruise Segment 1: constant Speed, constant altitude
    # ------------------------------------------------------------------------------------------------------------------------------------ 
    segment = Segments.Cruise.Constant_Dynamic_Pressure_Constant_Altitude(base_segment)
    segment.tag = "cruise_1" 
    segment.analyses.extend(analyses.base) 
    segment.altitude                                                 = 11. * Units.km    
    segment.dynamic_pressure                                         = 28000 * Units.pascals   
    segment.distance                                                 = 500 * Units.km  
               
    # define flight dynamics to model            
    segment.flight_dynamics.force_x                                  = True  
    segment.flight_dynamics.force_z                                  = True     
    
    # define flight controls 
    segment.assigned_control_variables.throttle.active               = True           
    segment.assigned_control_variables.throttle.assigned_propulsors  = [['starboard_propulsor','port_propulsor']] 
    segment.assigned_control_variables.body_angle.active             = True                
    
    mission.append_segment(segment)    

    # ------------------------------------------------------------------------------------------------------------------------------------ 
    #   Cruise Segment 2: Constant Throttle Constant Altltude
    # ------------------------------------------------------------------------------------------------------------------------------------ 
    segment = Segments.Cruise.Constant_Throttle_Constant_Altitude(base_segment)
    segment.tag = "cruise_2" 
    segment.analyses.extend(analyses.base)  
    segment.state.numerics.number_of_control_points                        = 12 
    segment.altitude                                                       = 11. * Units.km  
    segment.air_speed_end                                                  = 215 * Units.m / Units.s  
    segment.throttle                                                       = 0.75
    segment.distance                                                       = 200 * Units.km  
                     
    # define flight dynamics to model                  
    segment.flight_dynamics.force_x                                        = True  
    segment.flight_dynamics.force_z                                        = True     
          
    # define flight controls       
    segment.assigned_control_variables.elapsed_time.active                 = True  
    segment.assigned_control_variables.elapsed_time.initial_guess          = True 
    segment.assigned_control_variables.elapsed_time.initial_guess_values   = [[10.]]  
    segment.assigned_control_variables.acceleration.active                 = True              
    segment.assigned_control_variables.acceleration.initial_guess          = True
    segment.assigned_control_variables.acceleration.initial_guess_values   = [[-1]] 
    segment.assigned_control_variables.body_angle.active                   = True   
    segment.assigned_control_variables.body_angle.initial_guess            = True 
    segment.assigned_control_variables.body_angle.initial_guess_values     = [[0*Units.degrees]]     
        
    mission.append_segment(segment)   
    
    # ------------------------------------------------------------------------------------------------------------------------------------ 
    #   Cruise Segment 3 : Constant Pitch Rate Constant Altltude
    # ------------------------------------------------------------------------------------------------------------------------------------ 
    segment = Segments.Cruise.Constant_Pitch_Rate_Constant_Altitude(base_segment)
    segment.tag = "cruise_3" 
    segment.analyses.extend(analyses.base) 
    segment.altitude                                                = 11. * Units.km    
    segment.pitch_rate                                              = 0.0001  * Units['rad/s/s']
    segment.pitch_final                                             = 4.  * Units.degrees 
    segment.distance                                                = 500 * Units.km   
                
    # define flight dynamics to model             
    segment.flight_dynamics.force_x                                 = True  
    segment.flight_dynamics.force_z                                 = True     
    
    # define flight controls 
    segment.assigned_control_variables.throttle.active              = True           
    segment.assigned_control_variables.throttle.assigned_propulsors = [['starboard_propulsor','port_propulsor']]
    segment.assigned_control_variables.throttle.initial_guess       = True 
    segment.assigned_control_variables.throttle.initial_guess_values= [[0.9]] 
    segment.assigned_control_variables.velocity.active              = True           
    segment.assigned_control_variables.velocity.initial_guess       = True     
    segment.assigned_control_variables.velocity.initial_guess_values= [[ 200]] 
        
    mission.append_segment(segment)   
    
    # ------------------------------------------------------------------------------------------------------------------------------------ 
    #   Descent Segment 1: Constant Speed Constant Angle 
    # ------------------------------------------------------------------------------------------------------------------------------------ 
    segment = Segments.Descent.Constant_Speed_Constant_Angle(base_segment)
    segment.tag = "descent_1" 
    segment.analyses.extend( analyses.base ) 
    segment.altitude_start                                           = 11. * Units.km    
    segment.air_speed                                                = 150 * Units.m / Units.s 
    segment.altitude_end                                             = 5  * Units.km  
                
    # define flight dynamics to model             
    segment.flight_dynamics.force_x                                  = True  
    segment.flight_dynamics.force_z                                  = True     
    
    # define flight controls 
    segment.assigned_control_variables.throttle.active               = True           
    segment.assigned_control_variables.throttle.assigned_propulsors  = [['starboard_propulsor','port_propulsor']] 
    segment.assigned_control_variables.body_angle.active             = True                
    
    mission.append_segment(segment)

    # ------------------------------------------------------------------------------------------------------------------------------------ 
    #   Curved Cruise Segment : Constant Radius Constant Speed Constant Altltude
    # ------------------------------------------------------------------------------------------------------------------------------------  
    segment     = Segments.Cruise.Curved_Constant_Radius_Constant_Speed_Constant_Altitude(base_segment)
    segment.tag = "curved_cruise" 
    segment.analyses.extend( analyses.base )   
    segment.altitude                                                  = 5  * Units.km  
    segment.air_speed                                                 = 240 * Units['mph']
    segment.turn_radius                                               = 1000 * Units.mile  
    segment.start_true_course                                         = 10 * Units.degrees 
    segment.turn_angle                                                = -1.0 * Units.degrees # + indicated right hand turn, negative indicates left-hand turn
    
    # define flight dynamics to model 
    segment.flight_dynamics.force_x                                   = True    
    segment.flight_dynamics.force_z                                   = True    
                
    # define flight controls              
    segment.assigned_control_variables.throttle.active                = True           
    segment.assigned_control_variables.throttle.assigned_propulsors   = [['starboard_propulsor','port_propulsor']]   
    segment.assigned_control_variables.body_angle.active              = True   
    
    mission.append_segment(segment)
    

    # ------------------------------------------------------------------------------------------------------------------------------------ 
    #   Descent Segment 2: Constant CAS Constant Angle 
    # ------------------------------------------------------------------------------------------------------------------------------------ 
    segment = Segments.Descent.Constant_CAS_Constant_Rate(base_segment)
    segment.tag = "descent_2" 
    segment.analyses.extend( analyses.base ) 
    segment.altitude_end                                             = 2500. * Units.feet
    segment.descent_rate                                             = 2.  * Units.m / Units.s
    segment.calibrated_air_speed                                     = 100 * Units.m / Units.s
                
    # define flight dynamics to model             
    segment.flight_dynamics.force_x                                  = True  
    segment.flight_dynamics.force_z                                  = True     
    
    # define flight controls 
    segment.assigned_control_variables.throttle.active               = True           
    segment.assigned_control_variables.throttle.assigned_propulsors  = [['starboard_propulsor','port_propulsor']] 
    segment.assigned_control_variables.body_angle.active             = True                
     
    mission.append_segment(segment) 

    # ------------------------------------------------------------------------------------------------------------------------------------ 
    #  Single Point Segment 1: constant Speed, constant altitude
    # ------------------------------------------------------------------------------------------------------------------------------------ 
    segment = Segments.Single_Point.Set_Speed_Set_Altitude(base_segment)
    segment.tag = "single_point_1" 
    segment.analyses.extend(analyses.base) 
    segment.altitude                                                 =  2500. * Units.feet
    segment.air_speed                                                =  200. * Units['m/s']  
               
    # define flight dynamics to model            
    segment.flight_dynamics.force_x                                  = True  
    segment.flight_dynamics.force_z                                  = True     
    
    # define flight controls 
    segment.assigned_control_variables.throttle.active               = True           
    segment.assigned_control_variables.throttle.assigned_propulsors  = [['starboard_propulsor','port_propulsor']] 
    segment.assigned_control_variables.body_angle.active             = True                
     
    mission.append_segment(segment)    
    
    # ------------------------------------------------------------------------------------------------------------------------------------ 
    #  Single Point Segment 1: constant Speed, constant altitude
    # ------------------------------------------------------------------------------------------------------------------------------------ 
    segment = Segments.Single_Point.Set_Speed_Set_Throttle(base_segment)
    segment.tag = "single_point_2" 
    segment.analyses.extend(analyses.base) 
    segment.altitude                                                 =  2500. * Units.feet
    segment.air_speed                                                =  200. * Units['m/s']   
    segment.throttle                                                 =  0.5 
               
    # define flight dynamics to model            
    segment.flight_dynamics.force_x                                  = True  
    segment.flight_dynamics.force_z                                  = True     
    
    # define flight controls   
    segment.assigned_control_variables.acceleration.active           = True             
    segment.assigned_control_variables.body_angle.active             = True                
    
    mission.append_segment(segment)    
    
    # ------------------------------------------------------------------------------------------------------------------------------------ 
    #   Loiter Segment: Constant Dynamic Pressure Constant Altitude Loiter
    # ------------------------------------------------------------------------------------------------------------------------------------ 
    segment = Segments.Cruise.Constant_Dynamic_Pressure_Constant_Altitude_Loiter(base_segment)
    segment.tag = "loiter_1" 
    segment.analyses.extend(analyses.base) 
    segment.altitude                                                 = 2500  * Units.feet
    segment.dynamic_pressure                                         = 12000 * Units.pascals  
                
    # define flight dynamics to model             
    segment.flight_dynamics.force_x                                  = True  
    segment.flight_dynamics.force_z                                  = True     
    
    # define flight controls 
    segment.assigned_control_variables.throttle.active               = True           
    segment.assigned_control_variables.throttle.assigned_propulsors  = [['starboard_propulsor','port_propulsor']] 
    segment.assigned_control_variables.body_angle.active             = True                
    
    mission.append_segment(segment)  
    
        
    
    # ------------------------------------------------------------------------------------------------------------------------------------ 
    #   Loiter Segment: Constant Dynamic Pressure Constant Altitude Loiter
    # ------------------------------------------------------------------------------------------------------------------------------------ 
    segment = Segments.Cruise.Constant_Dynamic_Pressure_Constant_Altitude_Loiter(base_segment)
    segment.tag = "loiter_2" 
    segment.analyses.extend(analyses.base) 
    segment.altitude                                                 = 2500  * Units.feet
    segment.dynamic_pressure                                         = 12000 * Units.pascals  
                
    # define flight dynamics to model             
    segment.flight_dynamics.force_x                                  = True  
    segment.flight_dynamics.force_z                                  = True     
    
    # define flight controls 
    segment.assigned_control_variables.throttle.active               = True           
    segment.assigned_control_variables.throttle.assigned_propulsors  = [['starboard_propulsor','port_propulsor']] 
    segment.assigned_control_variables.body_angle.active             = True                
    
    mission.append_segment(segment)   
    

    
    # ------------------------------------------------------------------
    #   Loiter Segment: constant mach, constant time
    # ------------------------------------------------------------------
    
    segment = Segments.Cruise.Constant_Mach_Constant_Altitude_Loiter(base_segment)
    segment.tag = "reserve_loiter"

    segment.analyses.extend(analyses.cruise) 
    segment.mach_number                                              = 0.5
    segment.time                                                     = 30.0 * Units.minutes
               
    # define flight dynamics to model            
    segment.flight_dynamics.force_x                                  = True  
    segment.flight_dynamics.force_z                                  = True     
    
    # define flight controls 
    segment.assigned_control_variables.throttle.active               = True           
    segment.assigned_control_variables.throttle.assigned_propulsors  = [['starboard_propulsor','port_propulsor']] 
    segment.assigned_control_variables.body_angle.active             = True                
    
    mission.append_segment(segment)    
    
    # ------------------------------------------------------------------
    #   Cruise Segment: constant speed, constant altitude
    # ------------------------------------------------------------------
    
    segment = Segments.Cruise.Constant_Mach_Constant_Altitude(base_segment)
    segment.tag = "reserve_cruise"
    
    segment.analyses.extend( analyses.cruise )
    
    segment.mach_number                                              = 0.5
    segment.distance                                                 = 140.0 * Units.nautical_mile    
    # define flight dynamics to model             
    segment.flight_dynamics.force_x                                  = True  
    segment.flight_dynamics.force_z                                  = True     
    
    # define flight controls 
    segment.assigned_control_variables.throttle.active               = True           
    segment.assigned_control_variables.throttle.assigned_propulsors  = [['starboard_propulsor','port_propulsor']] 
    segment.assigned_control_variables.body_angle.active             = True                
    
    mission.append_segment(segment)
       
    # ------------------------------------------------------------------------------------------------------------------------------------ 
    #   Descent Segment: Constant EAS Constant Rate
    # ------------------------------------------------------------------------------------------------------------------------------------ 
    segment = Segments.Descent.Constant_EAS_Constant_Rate(base_segment)
    segment.tag = "descent_3" 
    segment.analyses.extend( analyses.base ) 
    segment.altitude_start                                           = 2500  * Units.feet
    segment.altitude_end                                             = 0  * Units.feet 
    segment.descent_rate                                             = 3.  * Units.m / Units.s
    segment.equivalent_air_speed                                     = 100 * Units.m / Units.s 
                
    # define flight dynamics to model             
    segment.flight_dynamics.force_x                                  = True  
    segment.flight_dynamics.force_z                                  = True     
    
    # define flight controls 
    segment.assigned_control_variables.throttle.active               = True           
    segment.assigned_control_variables.throttle.assigned_propulsors  = [['starboard_propulsor','port_propulsor']] 
    segment.assigned_control_variables.body_angle.active             = True                
    
    mission.append_segment(segment)   

    # ------------------------------------------------------------------------------------------------------------------------------------ 
    #   Landing Roll
    # ------------------------------------------------------------------------------------------------------------------------------------ 

    segment = Segments.Ground.Landing(base_segment)
    segment.tag = "Landing"

    segment.analyses.extend( analyses.landing )
    segment.velocity_start                                                = 150 * Units.knots
    segment.velocity_end                                                  = 100 * Units.knots 
    segment.friction_coefficient                                          = 0.4
    segment.altitude                                                      = 0.0 
    segment.assigned_control_variables.elapsed_time.active                = True   
    segment.assigned_control_variables.elapsed_time.initial_guess_values  = [[30.]]  
    mission.append_segment(segment)      


    # ------------------------------------------------------------------------------------------------------------------------------------ 
    #   Non Converged Segment : Constant Throttle Constant Altltude
    # ------------------------------------------------------------------------------------------------------------------------------------  
    segment = Segments.Cruise.Constant_Throttle_Constant_Altitude(base_segment)
    segment.tag = "cruise_non_converged" 
    segment.analyses.extend(analyses.base)    
    segment.air_speed_end                                            = 150 * Units.knots
    segment.throttle                                                 = 0
    segment.distance                                                 = 10 * Units.km 
    segment.state.numerics.number_of_control_points                  = 2
    segment.state.numerics.max_evaluations                           = 10  
                
    # define flight dynamics to model             
    segment.flight_dynamics.force_x                                  = True  
    segment.flight_dynamics.force_z                                  = True     
    
    # define flight controls 
    segment.assigned_control_variables.elapsed_time.active           = True   
    segment.assigned_control_variables.acceleration.active           = True          
    segment.assigned_control_variables.body_angle.active             = True                
    
    mission.append_segment(segment)
    
    
    # ------------------------------------------------------------------------------------------------------------------------------------ 
    #   Mission definition complete    
    # ------------------------------------------------------------------------------------------------------------------------------------  
    
    return mission

def plot_results(results): 

    plot_propulsor_throttles(results)
    
    return

def missions_setup(mission): 
 
    missions     = RCAIDE.Framework.Mission.Missions() 
    mission.tag  = 'base_mission'
    missions.append(mission)
 
    return missions  


if __name__ == '__main__': 
    main()    <|MERGE_RESOLUTION|>--- conflicted
+++ resolved
@@ -19,11 +19,7 @@
 import os
 
 # local imports 
-<<<<<<< HEAD
-sys.path.append(os.path.join(os.path.split(sys.path[0])[0], 'Vehicles'))
-=======
 sys.path.append(os.path.join( os.path.split(os.path.split(sys.path[0])[0])[0], 'Vehicles'))
->>>>>>> d03ff4a1
 from Boeing_737    import vehicle_setup as vehicle_setup
 from Boeing_737    import configs_setup as configs_setup 
 
