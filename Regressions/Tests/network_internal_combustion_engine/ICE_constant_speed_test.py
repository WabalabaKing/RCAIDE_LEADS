--- conflicted
+++ resolved
@@ -245,18 +245,14 @@
     # ------------------------------------------------------------------
     #  Aerodynamics Analysis
     aerodynamics = RCAIDE.Framework.Analyses.Aerodynamics.Vortex_Lattice_Method() 
-    aerodynamics.vehicle                            = vehicle
+    aerodynamics.geometry                            = vehicle
     aerodynamics.settings.drag_coefficient_increment = 0.0000
     analyses.append(aerodynamics)
 
     # ------------------------------------------------------------------
     #  Energy
     energy= RCAIDE.Framework.Analyses.Energy.Energy()
-<<<<<<< HEAD
-    energy.vehicle = vehicle 
-=======
     energy.vehicle  = vehicle 
->>>>>>> f800b573
     analyses.append(energy)
 
     # ------------------------------------------------------------------
