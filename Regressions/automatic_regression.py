--- conflicted
+++ resolved
@@ -51,18 +51,12 @@
     'Tests/network_internal_combustion_engine/ICE_constant_speed_test.py',
     'Tests/optimization/optimization_packages.py',
     'Tests/performance/landing_field_length.py',
-    'Tests/performance/payload_range_test.py',
-<<<<<<< HEAD
+    'Tests/performance/payload_range_test.py', 
     'Tests/performance/take_off_field_length_test.py',
     'Tests/performance/take_off_weight_from_tofl_test.py',
     'Tests/performance/aircraft_aerodynamic_analysis_test.py', 
     'Tests/performance/V_n_diagram_test.py', 
-    'Tests/propulsion/propeller_test.py', 
-    
-=======
-    'Tests/performance/take_off_field_length.py',
-    'Tests/performance/take_off_weight_from_tofl.py',    
->>>>>>> 132c77bf
+    'Tests/propulsion/propeller_test.py',
 ]
 
 def regressions():
