''' 
  Stopped_Rotor_EVTOL.py
  
  Created: June 2024, M Clarke 

'''
#----------------------------------------------------------------------
#   Imports
# ---------------------------------------------------------------------
import RCAIDE
from RCAIDE.Framework.Core import Units 
from RCAIDE.Library.Methods.Geometry.Planform                                  import segment_properties,wing_segmented_planform 
from RCAIDE.Library.Methods.Mass_Properties.Weight_Buildups.Electric.Common    import compute_motor_weight
from RCAIDE.Library.Methods.Powertrain.Converters.Motor                      import design_DC_motor 
from RCAIDE.Library.Methods.Powertrain.Converters.Rotor                        import design_propeller ,design_lift_rotor 
from RCAIDE.Library.Methods.Mass_Properties.Weight_Buildups.Electric.VTOL.Physics_Based            import converge_physics_based_weight_buildup 
from RCAIDE.Library.Plots                                                      import *       
from RCAIDE.load    import load as load_rotor
from RCAIDE.save    import save as save_rotor  
 
import os
import numpy as np 
from copy import deepcopy    

# ----------------------------------------------------------------------
#   Build the Vehicle
# ----------------------------------------------------------------------
def vehicle_setup(new_regression=True) : 
    
    #------------------------------------------------------------------------------------------------------------------------------------
    # ################################################# Vehicle-level Properties ########################################################  
    #------------------------------------------------------------------------------------------------------------------------------------
         
    vehicle               = RCAIDE.Vehicle()
    vehicle.tag           = 'Lift_Cruise'
    vehicle.configuration = 'eVTOL'
    
    # mass properties 
    vehicle.mass_properties.max_takeoff       = 2700 
    vehicle.mass_properties.takeoff           = vehicle.mass_properties.max_takeoff
    vehicle.mass_properties.operating_empty   = vehicle.mass_properties.max_takeoff
    vehicle.flight_envelope.ultimate_load     = 5.7   
    vehicle.flight_envelope.limit_load        = 3.  
    vehicle.passengers                        = 5 
        
    #------------------------------------------------------------------------------------------------------------------------------------
    # ######################################################## Wings ####################################################################  
    #------------------------------------------------------------------------------------------------------------------------------------
    # ------------------------------------------------------------------
    #   Main Wing
    # ------------------------------------------------------------------
    wing                          = RCAIDE.Library.Components.Wings.Main_Wing()
    wing.tag                      = 'main_wing'  
    wing.aspect_ratio             = 8.95198  # will  be overwritten
    wing.sweeps.quarter_chord     = 0.0  
    wing.thickness_to_chord       = 0.14 
    wing.taper                    = 0.292
    wing.spans.projected          = 11.82855
    wing.chords.root              = 1.75
    wing.total_length             = 1.75
    wing.chords.tip               = 1.0
    wing.chords.mean_aerodynamic  = 0.8
    wing.dihedral                 = 0.0  
    wing.areas.reference          = 15.629
    wing.twists.root              = 4. * Units.degrees
    wing.twists.tip               = 0. 
    wing.origin                   = [[1.5, 0., 0.991]]
    wing.aerodynamic_center       = [ 1.567, 0., 0.991]    
    wing.winglet_fraction         = 0.0  
    wing.symmetric                = True
    wing.vertical                 = False
    
    ospath                        = os.path.abspath(__file__) 
    separator                     = os.path.sep
    rel_path                      = os.path.dirname(ospath) + separator 
    airfoil                       = RCAIDE.Library.Components.Airfoils.Airfoil()
    airfoil.coordinate_file       = rel_path + 'Airfoils' + separator + 'NACA_63_412.txt'
    
    # Segment                                  
    segment                       = RCAIDE.Library.Components.Wings.Segments.Segment()
    segment.tag                   = 'Section_1'   
    segment.percent_span_location = 0.0
    segment.twist                 = 4. * Units.degrees 
    segment.root_chord_percent    = 1. 
    segment.dihedral_outboard     = 8 * Units.degrees
    segment.sweeps.quarter_chord  = 0.9  * Units.degrees 
    segment.thickness_to_chord    = 0.16  
    segment.append_airfoil(airfoil)
    wing.segments.append(segment)               
    
    # Segment                                   
    segment                       = RCAIDE.Library.Components.Wings.Segments.Segment()
    segment.tag                   = 'Section_2'    
    segment.percent_span_location = 3.5/wing.spans.projected
    segment.twist                 = 3. * Units.degrees 
    segment.root_chord_percent    = 1.4000/1.7500
    segment.dihedral_outboard     = 0.0 * Units.degrees
    segment.sweeps.quarter_chord  = 1.27273 * Units.degrees 
    segment.thickness_to_chord    = 0.16  
    segment.append_airfoil(airfoil)
    wing.segments.append(segment)               
     
    # Segment                                  
    segment                       = RCAIDE.Library.Components.Wings.Segments.Segment()
    segment.tag                   = 'Section_3'   
    segment.percent_span_location = 11.3/wing.spans.projected 
    segment.twist                 = 2.0 * Units.degrees 
    segment.root_chord_percent    = 1.000/1.7500
    segment.dihedral_outboard     = 35.000* Units.degrees 
    segment.sweeps.quarter_chord  = 45.000* Units.degrees 
    segment.thickness_to_chord    = 0.16  
    segment.append_airfoil(airfoil)
    wing.segments.append(segment)     
    
    # Segment                                  
    segment                       = RCAIDE.Library.Components.Wings.Segments.Segment()
    segment.tag                   = 'Section_4'   
    segment.percent_span_location = 11.6/wing.spans.projected 
    segment.twist                 = 0.0 * Units.degrees 
    segment.root_chord_percent    = 0.9/1.7500
    segment.dihedral_outboard     = 60. * Units.degrees 
    segment.sweeps.quarter_chord  = 70.0 * Units.degrees 
    segment.thickness_to_chord    = 0.16  
    segment.append_airfoil(airfoil)
    wing.segments.append(segment)  
    
    # Segment                                  
    segment                       = RCAIDE.Library.Components.Wings.Segments.Segment()
    segment.tag                   = 'Section_5'   
    segment.percent_span_location = 1.0
    segment.twist                 = 0.0 * Units.degrees 
    segment.root_chord_percent    = 0.35/1.7500
    segment.dihedral_outboard     = 0  * Units.degrees 
    segment.sweeps.quarter_chord  = 0  * Units.degrees 
    segment.thickness_to_chord    = 0.16  
    segment.append_airfoil(airfoil)
    wing.segments.append(segment)                 
    
    
    # compute reference properties 
    wing_segmented_planform(wing, overwrite_reference = True ) 
    wing = segment_properties(wing)
    vehicle.reference_area        = wing.areas.reference  
    wing.areas.wetted             = wing.areas.reference  * 2 
    wing.areas.exposed            = wing.areas.reference  * 2  
        
    # add to vehicle 
    vehicle.append_component(wing)   
    
    
    #------------------------------------------------------------------------------------------------------------------------------------  
    #   Horizontal Tail
    #------------------------------------------------------------------------------------------------------------------------------------
    wing                          = RCAIDE.Library.Components.Wings.Wing()
    wing.tag                      = 'horizontal_tail'  
    wing.aspect_ratio             = 3.04444
    wing.sweeps.quarter_chord     = 17. * Units.degrees
    wing.thickness_to_chord       = 0.12 
    wing.spans.projected          = 2.71805
    wing.chords.root              = 0.94940
    wing.total_length             = 0.94940
    wing.chords.tip               = 0.62731 
    wing.chords.mean_aerodynamic  = 0.809 
    wing.dihedral                 = 20 *Units.degrees
    wing.taper                    = wing.chords.tip / wing.chords.root 
    wing.areas.reference          = 2.14279
    wing.areas.wetted             = 2.14279   * 2
    wing.areas.exposed            = 2.14279   * 2
    wing.twists.root              = 0.0
    wing.twists.tip               = 0.0
    wing.origin                   = [[  5.374 ,0.0 ,  0.596]]
    wing.aerodynamic_center       = [   5.374, 0.0,   0.596] 
    wing.winglet_fraction         = 0.0 
    wing.symmetric                = True    
    
    # add to vehicle 
    vehicle.append_component(wing)     
      
    #------------------------------------------------------------------------------------------------------------------------------------
    # ##########################################################   Fuselage  ############################################################   
    #------------------------------------------------------------------------------------------------------------------------------------ 
    fuselage                                    = RCAIDE.Library.Components.Fuselages.Fuselage()
    fuselage.tag                                = 'fuselage' 
    fuselage.seats_abreast                      = 2.  
    fuselage.seat_pitch                         = 3.  
    fuselage.fineness.nose                      = 0.88   
    fuselage.fineness.tail                      = 1.13   
    fuselage.lengths.nose                       = 0.5  
    fuselage.lengths.tail                       = 1.5
    fuselage.lengths.cabin                      = 4.46 
    fuselage.lengths.total                      = 6.46
    fuselage.width                              = 5.85 * Units.feet      # change 
    fuselage.heights.maximum                    = 4.65 * Units.feet      # change 
    fuselage.heights.at_quarter_length          = 3.75 * Units.feet      # change 
    fuselage.heights.at_wing_root_quarter_chord = 4.65 * Units.feet      # change 
    fuselage.heights.at_three_quarters_length   = 4.26 * Units.feet      # change 
    fuselage.areas.wetted                       = 236. * Units.feet**2   # change 
    fuselage.areas.front_projected              = 0.14 * Units.feet**2   # change 
    fuselage.effective_diameter                 = 1.276     # change 
    fuselage.differential_pressure              = 0. 
    
    # Segment  
    segment                                     = RCAIDE.Library.Components.Fuselages.Segments.Segment() 
    segment.tag                                 = 'segment_0'    
    segment.percent_x_location                  = 0.0 
    segment.percent_z_location                  = 0.     # change  
    segment.height                              = 0.049 
    segment.width                               = 0.032 
    fuselage.segments.append(segment)                     
                                                
    # Segment                                             
    segment                                     = RCAIDE.Library.Components.Fuselages.Segments.Segment()
    segment.tag                                 = 'segment_1'   
    segment.percent_x_location                  = 0.10912/fuselage.lengths.total 
    segment.percent_z_location                  = 0.00849
    segment.height                              = 0.481 
    segment.width                               = 0.553 
    fuselage.segments.append(segment)           
                                                
    # Segment                                             
    segment                                     = RCAIDE.Library.Components.Fuselages.Segments.Segment()
    segment.tag                                 = 'segment_2'   
    segment.percent_x_location                  = 0.47804/fuselage.lengths.total
    segment.percent_z_location                  = 0.02874
    segment.height                              = 1.00
    segment.width                               = 0.912 
    fuselage.segments.append(segment)                     
                                                
    # Segment                                            
    segment                                     = RCAIDE.Library.Components.Fuselages.Segments.Segment()
    segment.tag                                 = 'segment_3'   
    segment.percent_x_location                  = 0.161  
    segment.percent_z_location                  = 0.04348  
    segment.height                              = 1.41
    segment.width                               = 1.174  
    fuselage.segments.append(segment)                     
                                                
    # Segment                                             
    segment                                     = RCAIDE.Library.Components.Fuselages.Segments.Segment()
    segment.tag                                 = 'segment_4'   
    segment.percent_x_location                  = 0.284 
    segment.percent_z_location                  = 0.05435 
    segment.height                              = 1.62
    segment.width                               = 1.276  
    fuselage.segments.append(segment)              
                                                
    # Segment                                             
    segment                                     = RCAIDE.Library.Components.Fuselages.Segments.Segment()
    segment.tag                                 = 'segment_5'   
    segment.percent_x_location                  = 3.43026/fuselage.lengths.total
    segment.percent_z_location                  = 0.31483/fuselage.lengths.total 
    segment.height                              = 1.409
    segment.width                               = 1.121 
    fuselage.segments.append(segment)                     
                                                
    # Segment                                             
    segment                                     = RCAIDE.Library.Components.Fuselages.Segments.Segment()
    segment.tag                                 = 'segment_6'   
    segment.percent_x_location                  = 4.20546/fuselage.lengths.total
    segment.percent_z_location                  = 0.32216/fuselage.lengths.total
    segment.height                              = 1.11
    segment.width                               = 0.833
    fuselage.segments.append(segment)                  
                                                
    # Segment                                             
    segment                                     = RCAIDE.Library.Components.Fuselages.Segments.Segment()
    segment.tag                                 = 'segment_7'   
    segment.percent_x_location                  = 4.99358/fuselage.lengths.total
    segment.percent_z_location                  = 0.37815/fuselage.lengths.total
    segment.height                              = 0.78
    segment.width                               = 0.512 
    fuselage.segments.append(segment)                  
                                                
    # Segment                                             
    segment                                     = RCAIDE.Library.Components.Fuselages.Segments.Segment()
    segment.tag                                 = 'segment_8'   
    segment.percent_x_location                  = 1.
    segment.percent_z_location                  = 0.55/fuselage.lengths.total
    segment.height                              = 0.195  
    segment.width                               = 0.130 
    fuselage.segments.append(segment)                   
                                                
    vehicle.append_component(fuselage) 
    
    #------------------------------------------------------------------------------------------------------------------------------------
    # ##########################################################  Booms  ################################################################  
    #------------------------------------------------------------------------------------------------------------------------------------          
    boom                                    = RCAIDE.Library.Components.Booms.Boom()
    boom.tag                                = 'boom_1r'
    boom.configuration                      = 'boom'  
    boom.origin                             = [[   0.036, 1.950,  1]]  
    boom.seats_abreast                      = 0.  
    boom.seat_pitch                         = 0.0 
    boom.fineness.nose                      = 0.950   
    boom.fineness.tail                      = 1.029   
    boom.lengths.nose                       = 0.2 
    boom.lengths.tail                       = 0.2
    boom.lengths.cabin                      = 4.15
    boom.lengths.total                      = 4.2
    boom.width                              = 0.15 
    boom.heights.maximum                    = 0.15  
    boom.heights.at_quarter_length          = 0.15  
    boom.heights.at_three_quarters_length   = 0.15 
    boom.heights.at_wing_root_quarter_chord = 0.15 
    boom.areas.wetted                       = 0.018
    boom.areas.front_projected              = 0.018 
    boom.effective_diameter                 = 0.15  
    boom.differential_pressure              = 0.  
    boom.symmetric                          = True 
    boom.index                              = 1
    
    # Segment  
    segment                           = RCAIDE.Library.Components.Fuselages.Segments.Segment() 
    segment.tag                       = 'segment_1'   
    segment.percent_x_location        = 0.
    segment.percent_z_location        = 0.0 
    segment.height                    = 0.05  
    segment.width                     = 0.05   
    boom.segments.append(segment)           
    
    # Segment                                   
    segment                           = RCAIDE.Library.Components.Fuselages.Segments.Segment()
    segment.tag                       = 'segment_2'   
    segment.percent_x_location        = 0.03
    segment.percent_z_location        = 0. 
    segment.height                    = 0.15 
    segment.width                     = 0.15 
    boom.segments.append(segment) 
    
    # Segment                                   
    segment                           = RCAIDE.Library.Components.Fuselages.Segments.Segment()
    segment.tag                       = 'segment_3'    
    segment.percent_x_location        = 0.97
    segment.percent_z_location        = 0. 
    segment.height                    = 0.15
    segment.width                     = 0.15
    boom.segments.append(segment)           
    
    # Segment                                  
    segment                           = RCAIDE.Library.Components.Fuselages.Segments.Segment()
    segment.tag                       = 'segment_4'   
    segment.percent_x_location        = 1.   
    segment.percent_z_location        = 0.   
    segment.height                    = 0.05   
    segment.width                     = 0.05   
    boom.segments.append(segment)           
    
    # add to vehicle
    vehicle.append_component(boom)   
    
    # add left long boom 
    boom              = deepcopy(vehicle.booms.boom_1r)
    boom.origin[0][1] = -boom.origin[0][1]
    boom.tag          = 'boom_1l' 
    vehicle.append_component(boom)         
     
    # add left long boom 
    boom              = deepcopy(vehicle.booms.boom_1r)
    boom.origin       = [[     0.110,    4.891,   1.050]] 
    boom.tag          = 'boom_2r' 
    boom.lengths.total                      = 4.16
    vehicle.append_component(boom)  
     
    # add inner left boom 
    boom              = deepcopy(vehicle.booms.boom_1r)
    boom.origin       = [[     0.110, -  4.891,    1.050 ]]   
    boom.lengths.total                      = 4.16
    boom.tag          = 'boom_2l' 
    vehicle.append_component(boom)      
         
    sys                            = RCAIDE.Library.Components.Powertrain.Systems.System()
    sys.mass_properties.mass       = 5 # kg   
    vehicle.append_component(sys)    
   
    #------------------------------------------------------------------------------------------------------------------------------------
    # ########################################################  Energy Network  ######################################################### 
    #------------------------------------------------------------------------------------------------------------------------------------ 
    network                                                = RCAIDE.Framework.Networks.Electric()   
    
    #==================================================================================================================================== 
    # Forward Bus
    #====================================================================================================================================  
    cruise_bus                                             = RCAIDE.Library.Components.Powertrain.Distributors.Electrical_Bus() 
    cruise_bus.tag                                         = 'cruise_bus' 
     
    #------------------------------------------------------------------------------------------------------------------------------------  
    # Bus Battery
    #------------------------------------------------------------------------------------------------------------------------------------ 
    bat                                                    = RCAIDE.Library.Components.Powertrain.Sources.Battery_Modules.Lithium_Ion_NMC() 
    bat.tag                                                = 'cruise_bus_battery'
    bat.electrical_configuration.series                    = 140  
    bat.electrical_configuration.parallel                  = 60 
    bat.geometrtic_configuration.normal_count              = 140  
    bat.geometrtic_configuration.parallel_count            = 60  
    cruise_bus.battery_modules.append(bat)       
    
    cruise_bus.initialize_bus_properties()
    #------------------------------------------------------------------------------------------------------------------------------------  
    # Forward Bus Propulsors  
    #------------------------------------------------------------------------------------------------------------------------------------       
    # Define Forward Propulsor Container 
    cruise_propulsor_1                                     = RCAIDE.Library.Components.Powertrain.Propulsors.Electric_Rotor()
    cruise_propulsor_1.tag                                 = 'cruise_propulsor_1'  
    cruise_propulsor_1.wing_mounted                        = False       
                 
    # Electronic Speed Controller                     
    propeller_esc                                          = RCAIDE.Library.Components.Powertrain.Modulators.Electronic_Speed_Controller() 
    propeller_esc.efficiency                               = 0.95  
    propeller_esc.origin                                   = [[6.583, 1.300,  1.092 ]] 
    propeller_esc.tag                                      = 'propeller_esc_1' 
    cruise_propulsor_1.electronic_speed_controller= propeller_esc      
    
    # Propeller 
    g                                                      = 9.81                                   # gravitational acceleration 
    speed_of_sound                                         = 340                                    # speed of sound 
    Hover_Load                                             = vehicle.mass_properties.takeoff*g      # hover load   
            
    propeller                                              = RCAIDE.Library.Components.Powertrain.Converters.Propeller()
    propeller.number_of_blades                             = 3
    propeller.tag                                          = 'propeller_1'  
    propeller.origin                                       = [[6.583, 1.300,  1.092 ]] 
    propeller.tip_radius                                   = 1.15  
    propeller.hub_radius                                   = 0.1 * propeller.tip_radius  
    propeller.cruise.design_freestream_velocity            = 130.* Units['mph'] 
    propeller.cruise.design_tip_mach                       = 0.65
    propeller.cruise.design_angular_velocity               = propeller.cruise.design_tip_mach *speed_of_sound/propeller.tip_radius
    propeller.cruise.design_Cl                             = 0.7
    propeller.cruise.design_altitude                       = 1500 * Units.feet
    propeller.cruise.design_thrust                         = 3129.031253067049 
    propeller.rotation                                     = 1
<<<<<<< HEAD
    propeller.variable_pitch                               = True   
=======
    propeller.variable_pitch                               = True  
    propeller.fidelity                                     = 'Blade_Element_Momentum_Theory_Helmholtz_Wake'
>>>>>>> d901a1aa
    airfoil                                                = RCAIDE.Library.Components.Airfoils.Airfoil()
    airfoil.coordinate_file                                = rel_path + 'Airfoils' + separator + 'NACA_4412.txt'
    airfoil.polar_files                                    = [rel_path + 'Airfoils' + separator + 'Polars' + separator + 'NACA_4412_polar_Re_50000.txt' ,
                                                             rel_path + 'Airfoils' + separator + 'Polars' + separator + 'NACA_4412_polar_Re_100000.txt' ,
                                                             rel_path + 'Airfoils' + separator + 'Polars' + separator + 'NACA_4412_polar_Re_200000.txt' ,
                                                             rel_path + 'Airfoils' + separator + 'Polars' + separator + 'NACA_4412_polar_Re_500000.txt' ,
                                                             rel_path + 'Airfoils' + separator + 'Polars' + separator + 'NACA_4412_polar_Re_1000000.txt',
                                                             rel_path + 'Airfoils' + separator + 'Polars' + separator + 'NACA_4412_polar_Re_3500000.txt',
                                                             rel_path + 'Airfoils' + separator + 'Polars' + separator + 'NACA_4412_polar_Re_5000000.txt',
                                                             rel_path + 'Airfoils' + separator + 'Polars' + separator + 'NACA_4412_polar_Re_7500000.txt' ]
    propeller.append_airfoil(airfoil)                     
    propeller.airfoil_polar_stations                       = [0,0,0,0,0,0,0,0,0,0,0,0,0,0,0,0,0,0,0,0]  
    propeller                                              = design_propeller(propeller)   
    cruise_propulsor_1.rotor                               = propeller    
                
    # Propeller Motor              
    propeller_motor                                        = RCAIDE.Library.Components.Powertrain.Converters.DC_Motor()
    propeller_motor.efficiency                             = 0.95
    propeller_motor.tag                                    = 'propeller_motor_1'  
    propeller_motor.origin                                 = [[6.583, 1.300,  1.092 ]] 
    propeller_motor.nominal_voltage                        = cruise_bus.voltage 
    propeller_motor.origin                                 = propeller.origin
    propeller_motor.propeller_radius                       = propeller.tip_radius 
    propeller_motor.no_load_current                        = 0.001
    propeller_motor.wing_tag                               = 'horizontal_tail'
    propeller_motor.rotor_radius                           = propeller.tip_radius
    propeller_motor.design_torque                          = propeller.cruise.design_torque
    propeller_motor.angular_velocity                       = propeller.cruise.design_angular_velocity/propeller_motor.gear_ratio  
    design_DC_motor(propeller_motor)  
    propeller_motor.mass_properties.mass                   = compute_motor_weight(propeller_motor)  
    cruise_propulsor_1.motor                               = propeller_motor 
      
    # rear propeller nacelle 
    propeller_nacelle                = RCAIDE.Library.Components.Nacelles.Stack_Nacelle()
    propeller_nacelle.tag            = 'propeller_nacelle'
    propeller_nacelle.length         = 1.24
    propeller_nacelle.diameter       = 0.4    
    propeller_nacelle.origin        = [[5.583,  1.300 ,    1.092]]
    propeller_nacelle.flow_through   = False  
    
    nac_segment                    = RCAIDE.Library.Components.Nacelles.Segments.Segment()
    nac_segment.tag                = 'segment_1'
    nac_segment.percent_x_location = 0.0  
    nac_segment.height             = 0.0
    nac_segment.width              = 0.0
    propeller_nacelle.append_segment(nac_segment)    
    
    nac_segment                    = RCAIDE.Library.Components.Nacelles.Segments.Segment()
    nac_segment.tag                = 'segment_2'
    nac_segment.percent_x_location = 0.10/propeller_nacelle.length
    nac_segment.height             = 0.2
    nac_segment.width              = 0.2
    propeller_nacelle.append_segment(nac_segment)    
    
    nac_segment                    = RCAIDE.Library.Components.Nacelles.Segments.Segment()
    nac_segment.tag                = 'segment_2'
    nac_segment.percent_x_location = 0.15 /propeller_nacelle.length 
    nac_segment.height             = 0.25
    nac_segment.width              = 0.25
    propeller_nacelle.append_segment(nac_segment)    
    
    
    nac_segment                    = RCAIDE.Library.Components.Nacelles.Segments.Segment()
    nac_segment.tag                = 'segment_4'
    nac_segment.percent_x_location = 0.2/propeller_nacelle.length  
    nac_segment.height             = 0.3
    nac_segment.width              = 0.3
    propeller_nacelle.append_segment(nac_segment)    
    
    
    nac_segment                    = RCAIDE.Library.Components.Nacelles.Segments.Segment()
    nac_segment.tag                = 'segment_5'
    nac_segment.percent_x_location = 0.25/propeller_nacelle.length  
    nac_segment.height             = 0.35
    nac_segment.width              = 0.35
    propeller_nacelle.append_segment(nac_segment)    
    
    nac_segment                    = RCAIDE.Library.Components.Nacelles.Segments.Segment()
    nac_segment.tag                = 'segment_6'
    nac_segment.percent_x_location = 0.5/propeller_nacelle.length 
    nac_segment.height             = 0.4
    nac_segment.width              = 0.4
    propeller_nacelle.append_segment(nac_segment)    
    
    nac_segment                    = RCAIDE.Library.Components.Nacelles.Segments.Segment()
    nac_segment.tag                = 'segment_7'
    nac_segment.percent_x_location = 0.75/propeller_nacelle.length
    nac_segment.height             = 0.35
    nac_segment.width              = 0.35
    propeller_nacelle.append_segment(nac_segment)        
    
    nac_segment                    = RCAIDE.Library.Components.Nacelles.Segments.Segment()
    nac_segment.tag                = 'segment_8'
    nac_segment.percent_x_location = 0.98/propeller_nacelle.length
    nac_segment.height             = 0.3
    nac_segment.width              = 0.3
    propeller_nacelle.append_segment(nac_segment)    
    
    nac_segment                    = RCAIDE.Library.Components.Nacelles.Segments.Segment()
    nac_segment.tag                = 'segment_9'
    nac_segment.percent_x_location = 1.0  
    nac_segment.height             = 0.0
    nac_segment.width              = 0.0
    propeller_nacelle.append_segment(nac_segment)      
    cruise_propulsor_1.nacelle = propeller_nacelle   
    network.propulsors.append(cruise_propulsor_1)
      
    # make and append copy of forward propulsor (efficient coding)    
    cruise_propulsor_2                             = deepcopy(cruise_propulsor_1)
    cruise_propulsor_2.tag                         = 'cruise_propulsor_2' 
    cruise_propulsor_2.rotor.origin                = [[6.583, -1.300,  1.092 ]]   
    propeller_nacelle_2                            = deepcopy(propeller_nacelle)
    propeller_nacelle_2.tag                        = 'propeller_nacelle_2' 
    propeller_nacelle_2.origin                     = [[5.583, - 1.300,     1.092]]
    cruise_propulsor_2.nacelle                     = propeller_nacelle_2
    network.propulsors.append(cruise_propulsor_2)    
        
    #------------------------------------------------------------------------------------------------------------------------------------  
    # Additional Bus Loads
    #------------------------------------------------------------------------------------------------------------------------------------     
    # Payload   
    payload                        = RCAIDE.Library.Components.Powertrain.Systems.Avionics()
    payload.power_draw             = 10. # Watts 
    payload.mass_properties.mass   = 1.0 * Units.kg
    cruise_bus.payload             = payload 
    
    # Avionics   
    avionics                       = RCAIDE.Library.Components.Powertrain.Systems.Avionics()
    avionics.power_draw            = 10. # Watts  
    avionics.mass_properties.mass  = 1.0 * Units.kg
    cruise_bus.avionics            = avionics    

    # append forward bus
    cruise_bus.assigned_propulsors = [[cruise_propulsor_1.tag, cruise_propulsor_2.tag]]
    network.busses.append(cruise_bus)     
        
    #==================================================================================================================================== 
    # Lift Bus 
    #====================================================================================================================================          
    lift_bus                                               = RCAIDE.Library.Components.Powertrain.Distributors.Electrical_Bus()
    lift_bus.tag                                           = 'lift_bus' 

    #------------------------------------------------------------------------------------------------------------------------------------  
    # Bus Battery
    #------------------------------------------------------------------------------------------------------------------------------------ 
    bat                                                    = RCAIDE.Library.Components.Powertrain.Sources.Battery_Modules.Lithium_Ion_NMC() 
    bat.tag                                                = 'lift_bus_battery'
    bat.electrical_configuration.series                    = 140   
    bat.electrical_configuration.parallel                  = 20 
    bat.geometrtic_configuration.normal_count              = 140   
    bat.geometrtic_configuration.parallel_count            = 20  
    lift_bus.battery_modules.append(bat) 
    lift_bus.initialize_bus_properties()

    #------------------------------------------------------------------------------------------------------------------------------------  
    # Lift Propulsors 
    #------------------------------------------------------------------------------------------------------------------------------------    
     
    # Define Lift Propulsor Container 
    lift_propulsor_1                                       = RCAIDE.Library.Components.Powertrain.Propulsors.Electric_Rotor()
    lift_propulsor_1.tag                                   = 'lift_propulsor_1'
    lift_propulsor_1.wing_mounted                          = True         
              
    # Electronic Speed Controller           
    lift_rotor_esc                                         = RCAIDE.Library.Components.Powertrain.Modulators.Electronic_Speed_Controller() 
    lift_rotor_esc.efficiency                              = 0.95    
    lift_rotor_esc.tag                                     = 'lift_rotor_esc_1' 
    lift_rotor_esc.origin                                  = [[-0.073 ,  1.950 , 1.2]] 
    lift_propulsor_1.electronic_speed_controller           = lift_rotor_esc 
           
    # Lift Rotor Design              
    lift_rotor                                             = RCAIDE.Library.Components.Powertrain.Converters.Lift_Rotor()   
    lift_rotor.tag                                         = 'lift_rotor_1'  
    lift_rotor.origin                                      = [[-0.073 ,  1.950 , 1.2]] 
    lift_rotor.active                                      = True          
    lift_rotor.orientation_euler_angles                    = [10.0*Units.degrees,np.pi/2.,0.]   # vector of angles defining default orientation of rotor
    lift_rotor.tip_radius                                  = 2.8/2
    lift_rotor.hub_radius                                  = 0.1 
    lift_rotor.number_of_blades                            = 3     
    lift_rotor.hover.design_altitude                       = 40 * Units.feet  
    lift_rotor.hover.design_thrust                         = Hover_Load/8
    lift_rotor.hover.design_freestream_velocity            = np.sqrt(lift_rotor.hover.design_thrust/(2*1.2*np.pi*(lift_rotor.tip_radius**2)))  
    lift_rotor.oei.design_altitude                         = 40 * Units.feet  
    lift_rotor.oei.design_thrust                           = Hover_Load/7  
    lift_rotor.oei.design_freestream_velocity              = np.sqrt(lift_rotor.oei.design_thrust/(2*1.2*np.pi*(lift_rotor.tip_radius**2)))  
    airfoil                                                = RCAIDE.Library.Components.Airfoils.Airfoil()   
    airfoil.coordinate_file                                = rel_path + 'Airfoils' + separator + 'NACA_4412.txt'
    airfoil.polar_files                                    = [rel_path + 'Airfoils' + separator + 'Polars' + separator + 'NACA_4412_polar_Re_50000.txt' ,
                                                             rel_path + 'Airfoils' + separator + 'Polars' + separator + 'NACA_4412_polar_Re_100000.txt' ,
                                                              rel_path + 'Airfoils' + separator + 'Polars' + separator + 'NACA_4412_polar_Re_200000.txt' ,
                                                              rel_path + 'Airfoils' + separator + 'Polars' + separator + 'NACA_4412_polar_Re_500000.txt' ,
                                                              rel_path + 'Airfoils' + separator + 'Polars' + separator + 'NACA_4412_polar_Re_1000000.txt',
                                                              rel_path + 'Airfoils' + separator + 'Polars' + separator + 'NACA_4412_polar_Re_3500000.txt',
                                                              rel_path + 'Airfoils' + separator + 'Polars' + separator + 'NACA_4412_polar_Re_5000000.txt',
                                                              rel_path + 'Airfoils' + separator + 'Polars' + separator + 'NACA_4412_polar_Re_7500000.txt' ]
    lift_rotor.append_airfoil(airfoil)                         
    lift_rotor.airfoil_polar_stations                      = [0,0,0,0,0,0,0,0,0,0,0,0,0,0,0,0,0,0,0,0]    
    test_dir = os.path.abspath(os.path.join(os.path.dirname(__file__), '..' + separator + 'Tests' + separator + 'analysis_weights'))
    
    if new_regression:
        design_lift_rotor(lift_rotor)


        save_rotor(lift_rotor, os.path.join(test_dir, 'stopped_rotor_geometry.res'))
    else:
        regression_lift_rotor = deepcopy(lift_rotor)
        design_lift_rotor(regression_lift_rotor, iterations=2)
        loaded_lift_rotor = load_rotor(os.path.join(test_dir, 'stopped_rotor_geometry.res'))
        
        for key,item in lift_rotor.items():
            lift_rotor[key] = loaded_lift_rotor[key]        
            
    lift_propulsor_1.rotor =  lift_rotor          
    
    #------------------------------------------------------------------------------------------------------------------------------------               
    # Lift Rotor Motor  
    #------------------------------------------------------------------------------------------------------------------------------------    
    lift_rotor_motor                                       = RCAIDE.Library.Components.Powertrain.Converters.DC_Motor()
    lift_rotor_motor.efficiency                            = 0.9
    lift_rotor_motor.nominal_voltage                       = lift_bus.voltage*3/4  
    lift_rotor_motor.origin                                = [[-0.073 ,  1.950 , 1.2]]
    lift_rotor_motor.propeller_radius                      = lift_rotor.tip_radius
    lift_rotor_motor.tag                                   = 'lift_rotor_motor_1' 
    lift_rotor_motor.no_load_current                       = 0.01  
    lift_rotor_motor.wing_tag                              = 'main_wing'
    lift_rotor_motor.rotor_radius                          = lift_rotor.tip_radius
    lift_rotor_motor.design_torque                         = lift_rotor.hover.design_torque
    lift_rotor_motor.angular_velocity                      = lift_rotor.hover.design_angular_velocity/lift_rotor_motor.gear_ratio  
    design_DC_motor(lift_rotor_motor)
    lift_rotor_motor.mass_properties.mass                  = compute_motor_weight(lift_rotor_motor)     
    lift_propulsor_1.motor                                 = lift_rotor_motor
    


    #------------------------------------------------------------------------------------------------------------------------------------               
    # Lift Rotor Nacelle
    #------------------------------------------------------------------------------------------------------------------------------------     
    nacelle                           = RCAIDE.Library.Components.Nacelles.Nacelle()
    nacelle.tag                       = 'rotor_nacelle'
    nacelle.length                    = 0.45
    nacelle.diameter                  = 0.3
    nacelle.orientation_euler_angles  = [0,-90*Units.degrees,0.]    
    nacelle.flow_through              = False   
    nacelle.tag                       = 'rotor_nacelle_1'
    nacelle.origin                    = [[  -0.073,  1.950, 1.2]]
    lift_propulsor_1.nacelle          =  nacelle 
    network.propulsors.append(lift_propulsor_1)   


    # make and append copy of lift propulsor (efficient coding)    
    lift_propulsor_2                                       = deepcopy(lift_propulsor_1)
    lift_propulsor_2.tag                                   = 'lift_propulsor_2' 
    lift_propulsor_2.rotor.tag                             = 'lift_rotor_2'  
    lift_propulsor_2.rotor.orientation_euler_angle         = [-10.0* Units.degrees,np.pi/2.,0.]
    lift_propulsor_2.motor.origin                          = [[-0.073  , -1.950  , 1.2]] 
    lift_propulsor_2.rotor.origin                          = [[-0.073  , -1.950  , 1.2]] 
    rotor_nacelle                                          = deepcopy(nacelle)
    rotor_nacelle.tag                                      = 'rotor_nacelle_2' 
    rotor_nacelle.origin                                   = [[ -0.073, -1.950, 1.2]]
    lift_propulsor_2.nacelle                               = rotor_nacelle  
    network.propulsors.append(lift_propulsor_2)    
        

    lift_propulsor_3                                       = deepcopy(lift_propulsor_1)
    lift_propulsor_3.tag                                   = 'lift_propulsor_3'  
    lift_propulsor_3.rotor.tag                             = 'lift_rotor_3'  
    lift_propulsor_3.rotor.orientation_euler_angle         = [10.0* Units.degrees,np.pi/2.,0.]
    lift_propulsor_3.motor.origin                          = [[ 4.440 ,  1.950 , 1.2]] 
    lift_propulsor_3.rotor.origin                          = [[ 4.440 ,  1.950 , 1.2]] 
    rotor_nacelle                                          = deepcopy(nacelle)
    rotor_nacelle.tag                                      = 'rotor_nacelle_3'  
    rotor_nacelle.origin                                   = [[   4.413,   1.950 ,1.2]]
    lift_propulsor_3.nacelle                               = rotor_nacelle  
    network.propulsors.append(lift_propulsor_3)    
    

    lift_propulsor_4                                       = deepcopy(lift_propulsor_1)
    lift_propulsor_4.tag                                   = 'lift_propulsor_4'  
    lift_propulsor_4.rotor.tag                             = 'lift_rotor_4' 
    lift_propulsor_4.rotor.origin                          = [[ 4.440  , -1.950  , 1.2]]  
    lift_propulsor_4.rotor.orientation_euler_angle         = [-10.0* Units.degrees,np.pi/2.,0.]
    lift_propulsor_4.motor.origin                          = [[ 4.440  , -1.950  , 1.2]] 
    lift_propulsor_4.rotor.origin                          = [[ 4.440  , -1.950  , 1.2]] 
    rotor_nacelle                                          = deepcopy(nacelle)
    rotor_nacelle.tag                                      = 'rotor_nacelle_4' 
    rotor_nacelle.origin                                   = [[   4.413, -1.950, 1.2]]
    lift_propulsor_4.nacelle                               = rotor_nacelle   
    network.propulsors.append(lift_propulsor_4)    
    

    lift_propulsor_5                                       = deepcopy(lift_propulsor_1)
    lift_propulsor_5.tag                                   = 'lift_propulsor_5'  
    lift_propulsor_5.rotor.tag                             = 'lift_rotor_5' 
    lift_propulsor_5.rotor.origin                          = [[ 0.219 ,  4.891 , 1.2]]  
    lift_propulsor_5.rotor.orientation_euler_angle         = [10.0* Units.degrees,np.pi/2.,0.]
    lift_propulsor_5.motor.origin                          = [[ 0.219 ,  4.891 , 1.2]] 
    lift_propulsor_5.rotor.origin                          = [[ 0.219 ,  4.891 , 1.2]] 
    rotor_nacelle                                          = deepcopy(nacelle)
    rotor_nacelle.tag                                      = 'rotor_nacelle_5'  
    rotor_nacelle.origin                                   = [[   0.219 ,   4.891 , 1.2]] 
    lift_propulsor_5.nacelle                               = rotor_nacelle   
    network.propulsors.append(lift_propulsor_5)    
    

    lift_propulsor_6                                       = deepcopy(lift_propulsor_1)
    lift_propulsor_6.tag                                   = 'lift_propulsor_6'  
    lift_propulsor_6.rotor.tag                             = 'lift_rotor_2'  
    lift_propulsor_6.rotor.orientation_euler_angle         = [-10.0* Units.degrees,np.pi/2.,0.]
    lift_propulsor_6.motor.origin                          = [[ 0.219  , - 4.891 , 1.2]] 
    lift_propulsor_6.rotor.origin                          = [[ 0.219  , - 4.891 , 1.2]] 
    rotor_nacelle                                          = deepcopy(nacelle)
    rotor_nacelle.tag                                      = 'rotor_nacelle_6'  
    rotor_nacelle.origin                                   = [[   0.219 , -  4.891 ,1.2]]
    lift_propulsor_6.nacelle                               = rotor_nacelle   
    network.propulsors.append(lift_propulsor_6)    
    
    

    lift_propulsor_7                                       = deepcopy(lift_propulsor_1)
    lift_propulsor_7.tag                                   = 'lift_propulsor_7'  
    lift_propulsor_7.rotor.tag                             = 'lift_rotor_7'  
    lift_propulsor_7.rotor.orientation_euler_angle         = [10.0* Units.degrees,np.pi/2.,0.]
    lift_propulsor_7.motor.origin                          = [[ 4.196 ,  4.891 , 1.2]] 
    lift_propulsor_7.rotor.origin                          = [[ 4.196 ,  4.891 , 1.2]]   
    rotor_nacelle                                          = deepcopy(nacelle)
    rotor_nacelle.tag                                      = 'rotor_nacelle_7'  
    rotor_nacelle.origin                                   = [[  4.196 ,   4.891 ,1.2]]
    lift_propulsor_7.nacelle                               = rotor_nacelle  
    network.propulsors.append(lift_propulsor_7)    
    

    lift_propulsor_8                                       = deepcopy(lift_propulsor_1)
    lift_propulsor_8.tag                                   = 'lift_propulsor_8'  
    lift_propulsor_8.rotor.tag                             = 'lift_rotor_8'  
    lift_propulsor_8.rotor.orientation_euler_angle         = [-10.0* Units.degrees,np.pi/2.,0.]
    lift_propulsor_8.motor.origin                          = [[ 4.196  , - 4.891 , 1.2]] 
    lift_propulsor_8.rotor.origin                          = [[ 4.196  , - 4.891 , 1.2]]  
    rotor_nacelle                                          = deepcopy(nacelle)
    rotor_nacelle.tag                                      = 'rotor_nacelle_8' 
    rotor_nacelle.origin                                   = [[   4.196, -  4.891 ,1.2]]
    lift_propulsor_8.nacelle                               = rotor_nacelle  
    network.propulsors.append(lift_propulsor_8)        
     

    #------------------------------------------------------------------------------------------------------------------------------------  
    # Additional Bus Loads
    #------------------------------------------------------------------------------------------------------------------------------------            
    # Payload   
    payload                                                 = RCAIDE.Library.Components.Powertrain.Systems.Avionics()
    payload.power_draw                                      = 10. # Watts 
    payload.mass_properties.mass                            = 1.0 * Units.kg
    lift_bus.payload                                        = payload 
                             
    # Avionics                            
    avionics                                                = RCAIDE.Library.Components.Powertrain.Systems.Avionics()
    avionics.power_draw                                     = 10. # Watts  
    avionics.mass_properties.mass                           = 1.0 * Units.kg
    lift_bus.avionics                                       = avionics    

    lift_bus.assigned_propulsors =  [[lift_propulsor_1.tag, lift_propulsor_2.tag, lift_propulsor_3.tag, lift_propulsor_4.tag,
                                      lift_propulsor_5.tag, lift_propulsor_6.tag, lift_propulsor_7.tag, lift_propulsor_8.tag]]
    network.busses.append(lift_bus)       
        
    # append energy network 
    vehicle.append_energy_network(network) 
     
    #------------------------------------------------------------------------------------------------------------------------------------
    # ##################################   Determine Vehicle Mass Properties Using Physic Based Methods  ################################ 
    #------------------------------------------------------------------------------------------------------------------------------------   
    converged_vehicle, breakdown = converge_physics_based_weight_buildup(vehicle)  
    print(breakdown) 

    return converged_vehicle


# ---------------------------------------------------------------------
#   Define the Configurations
# ---------------------------------------------------------------------

def configs_setup(vehicle): 

    configs = RCAIDE.Library.Components.Configs.Config.Container()

    base_config                                                       = RCAIDE.Library.Components.Configs.Config(vehicle)
    base_config.tag                                                   = 'base'     
    configs.append(base_config) 

    forward_config                                                    = RCAIDE.Library.Components.Configs.Config(vehicle)
    forward_config.tag                                                = 'forward_flight'  
    forward_config.networks.electric.busses['lift_bus'].active        = False  
    configs.append(forward_config)  

    transition_config                                                 = RCAIDE.Library.Components.Configs.Config(vehicle)
    transition_config.tag                                             = 'transition_flight'    
    configs.append(transition_config)
    

    vertical_config                                                   = RCAIDE.Library.Components.Configs.Config(vehicle)
    vertical_config.tag                                               = 'vertical_flight'  
    vertical_config.networks.electric.busses['cruise_bus'].active = False  
    configs.append(vertical_config)   
     
    return configs<|MERGE_RESOLUTION|>--- conflicted
+++ resolved
@@ -428,12 +428,8 @@
     propeller.cruise.design_altitude                       = 1500 * Units.feet
     propeller.cruise.design_thrust                         = 3129.031253067049 
     propeller.rotation                                     = 1
-<<<<<<< HEAD
-    propeller.variable_pitch                               = True   
-=======
     propeller.variable_pitch                               = True  
     propeller.fidelity                                     = 'Blade_Element_Momentum_Theory_Helmholtz_Wake'
->>>>>>> d901a1aa
     airfoil                                                = RCAIDE.Library.Components.Airfoils.Airfoil()
     airfoil.coordinate_file                                = rel_path + 'Airfoils' + separator + 'NACA_4412.txt'
     airfoil.polar_files                                    = [rel_path + 'Airfoils' + separator + 'Polars' + separator + 'NACA_4412_polar_Re_50000.txt' ,
@@ -631,12 +627,10 @@
                                                               rel_path + 'Airfoils' + separator + 'Polars' + separator + 'NACA_4412_polar_Re_7500000.txt' ]
     lift_rotor.append_airfoil(airfoil)                         
     lift_rotor.airfoil_polar_stations                      = [0,0,0,0,0,0,0,0,0,0,0,0,0,0,0,0,0,0,0,0]    
-    test_dir = os.path.abspath(os.path.join(os.path.dirname(__file__), '..' + separator + 'Tests' + separator + 'analysis_weights'))
+    test_dir = os.path.abspath(os.path.join(os.path.dirname(__file__), '../Tests/analysis_weights'))
     
     if new_regression:
         design_lift_rotor(lift_rotor)
-
-
         save_rotor(lift_rotor, os.path.join(test_dir, 'stopped_rotor_geometry.res'))
     else:
         regression_lift_rotor = deepcopy(lift_rotor)
@@ -644,7 +638,8 @@
         loaded_lift_rotor = load_rotor(os.path.join(test_dir, 'stopped_rotor_geometry.res'))
         
         for key,item in lift_rotor.items():
-            lift_rotor[key] = loaded_lift_rotor[key]        
+            lift_rotor[key] = loaded_lift_rotor[key] 
+        lift_rotor.Wake   = RCAIDE.Framework.Analyses.Propulsion.Momentum_Theory_Wake()         
             
     lift_propulsor_1.rotor =  lift_rotor          
     
