## @ingroup Methods-Aerodynamics-AVL-Data
#Settings.py
# 
# Created:  Dec 2014, T. Momose
# Modified: Jan 2016, E. Botero
#           Arp 2017, M. Clarke

# ----------------------------------------------------------------------
#  Imports
# ----------------------------------------------------------------------
import SUAVE
from SUAVE.Core import Data
from Cases import Run_Case

# ------------------------------------------------------------
#   Configuration
# ------------------------------------------------------------

## @ingroup Methods-Aerodynamics-AVL-Data
class Settings(Data):
        """ A class that defines important settings that call the AVL executable in addition to the 
        format of the result, batch and geometry filenames
        
        Assumptions:
            None
    
        Source:
            None
    
        Inputs:
            None
    
        Outputs:
            None
    
        Properties Used:
            N/A
        """    

        def __defaults__(self):
                """ Defines naming convention for files created/used by AVL to compute analysus
        
                Assumptions:
                    None
        
                Source:
                    None
        
                Inputs:
                    None
        
                Outputs:
                    None
        
                Properties Used:
                    N/A
                """  
                self.run_cases                = Run_Case.Container()
                self.filenames                = Data()
                self.flow_symmetry            = Data()
                self.discretization           = Data()

                self.num_control_surfaces     = 0
                
                self.discretization.defaults  = Data()
                self.discretization.surfaces  = Data()
                self.discretization.defaults.wing                             = AVL_Discretization_Settings()
                self.discretization.defaults.fuselage                         = AVL_Discretization_Settings()
                self.discretization.defaults.fuselage.spanwise_spacing        = 3
                self.discretization.defaults.fuselage.spanwise_spacing_scheme = 'equal'
                self.discretization.defaults.fuselage.nose_interpolation      = 'parabolic'
                self.discretization.defaults.fuselage.tail_interpolation      = 'linear'

                self.filenames.avl_bin_name    = 'avl' # to call avl from command line. If avl is not on the system path, include absolute path to the avl binary
                self.filenames.run_folder      = 'avl_files' # local reference, will be attached to working directory from which avl was created
                self.filenames.features        = 'aircraft.avl'
                self.filenames.mass_file       = 'aircraft.mass'
                self.filenames.batch_template  = 'batch_{0:03d}.run'
                self.filenames.deck_template   = 'commands_{0:03d}.deck'
                self.filenames.output_template = 'results_{}.txt'
                self.filenames.case_template   = 'case_{0:03d}_{1:02d}'
                self.filenames.log_filename    = 'avl_log.txt'
                self.filenames.err_filename    = 'avl_err.txt'
                #--------------------------------------------------------------------------
                #           SUAVE-AVL dynamic stability analysis under development
                # self.filenames.stability_output_template = 'eigen_vals_results_{}.txt'
                #
                #--------------------------------------------------------------------------

                self.flow_symmetry.xz_plane         = 0	# Symmetry across the xz-plane, y=0
                self.flow_symmetry.xy_parallel      = 0 # Symmetry across the z=z_symmetry_plane plane
                self.flow_symmetry.z_symmetry_plane = 0.0



# ------------------------------------------------------------
#  AVL Case
# ------------------------------------------------------------
## @ingroup Components-Wings
class AVL_Discretization_Settings(Data):
        """ A class that defines discretization of vortices on the aircraft wing
        
        Assumptions:
            None
    
        Source:
            None
    
        Inputs:
            None
    
        Outputs:
            None
    
        Properties Used:
            N/A
        """           
        def __defaults__(self):
                """ Defines the spacing of vortices on lifting surface in AVL
                SPACING SCHEMES:
                	- 'cosine' : ||  |    |      |      |    |  || (bunched at both ends)
                	- '+sine'  : || |  |   |    |    |     |     | (bunched at start)
                	- 'equal'  : |   |   |   |   |   |   |   |   | (equally spaced)
                	- '-sine'  : |     |     |    |    |   |  | || (bunched at end)
<<<<<<< HEAD
                """

                self.chordwise_elements_per_meter        = 5
                self.chordwise_spacing_scheme            = 'equal'
                self.spanwise_elements_per_meter         = 5
                self.spanwise_spacing_scheme             = 'cosine'
=======
               
                Assumptions:
                    None
                
                Source:
                    None
                
                Inputs:
                    None
                
                Outputs:
                    None
                
                Properties Used:
                    N/A
                """  
                self.chordwise_elements        = 5
                self.chordwise_spacing_scheme  = 'equal'
                self.spanwise_elements         = 5
                self.spanwise_spacing_scheme   = 'cosine'
>>>>>>> e1e4086a
<|MERGE_RESOLUTION|>--- conflicted
+++ resolved
@@ -122,14 +122,6 @@
                 	- '+sine'  : || |  |   |    |    |     |     | (bunched at start)
                 	- 'equal'  : |   |   |   |   |   |   |   |   | (equally spaced)
                 	- '-sine'  : |     |     |    |    |   |  | || (bunched at end)
-<<<<<<< HEAD
-                """
-
-                self.chordwise_elements_per_meter        = 5
-                self.chordwise_spacing_scheme            = 'equal'
-                self.spanwise_elements_per_meter         = 5
-                self.spanwise_spacing_scheme             = 'cosine'
-=======
                
                 Assumptions:
                     None
@@ -150,4 +142,5 @@
                 self.chordwise_spacing_scheme  = 'equal'
                 self.spanwise_elements         = 5
                 self.spanwise_spacing_scheme   = 'cosine'
->>>>>>> e1e4086a
+
+                