# induced_drag_aircraft.py
# 
# Created:  Your Name, Dec 2013
# Modified:         

# ----------------------------------------------------------------------
#  Imports
# ----------------------------------------------------------------------

# suave imports
from SUAVE.Attributes.Results import Result

# python imports
import os, sys, shutil
from copy import deepcopy
from warnings import warn

# package imports
import numpy as np
import scipy as sp


# ----------------------------------------------------------------------
#  The Function
# ----------------------------------------------------------------------

def induced_drag_aircraft(conditions,configuration,geometry):
    """ SUAVE.Methods.induced_drag_aircraft(conditions,configuration,geometry)
        computes the induced drag associated with a wing 
        
        Inputs:
        
        Outputs:
        
        Assumptions:
            based on a set of fits
            
    """

    # unpack inputs
    aircraft_lift = conditions.aerodynamics.lift_coefficient
    e             = configuration.aircraft_span_efficiency_factor # TODO: get estimate from weissinger
<<<<<<< HEAD
    ar            = geometry.Wings[0].ar # TODO: get estimate from weissinger
    #Mc            = conditions.freestream.mach_number
    e             = geometry.Wings[0].e
=======
    ar            = geometry.wings[0].aspect_ratio # TODO: get estimate from weissinger
>>>>>>> 80a33a9b
    
    # start the result
    total_induced_drag = 0.0
    
    #print("In induced_drag_aircraft:")
    #print aircraft_lift
    total_induced_drag = aircraft_lift**2 / (np.pi*ar*e)
    #raw_input()
        
    # store data
    conditions.aerodynamics.drag_breakdown.induced = Result(
        total             = total_induced_drag ,
        efficiency_factor = e                  ,
        aspect_ratio      = ar                 ,
    )
    
    # done!
    return total_induced_drag<|MERGE_RESOLUTION|>--- conflicted
+++ resolved
@@ -1,67 +1,61 @@
-# induced_drag_aircraft.py
-# 
-# Created:  Your Name, Dec 2013
-# Modified:         
-
-# ----------------------------------------------------------------------
-#  Imports
-# ----------------------------------------------------------------------
-
-# suave imports
-from SUAVE.Attributes.Results import Result
-
-# python imports
-import os, sys, shutil
-from copy import deepcopy
-from warnings import warn
-
-# package imports
-import numpy as np
-import scipy as sp
-
-
-# ----------------------------------------------------------------------
-#  The Function
-# ----------------------------------------------------------------------
-
-def induced_drag_aircraft(conditions,configuration,geometry):
-    """ SUAVE.Methods.induced_drag_aircraft(conditions,configuration,geometry)
-        computes the induced drag associated with a wing 
-        
-        Inputs:
-        
-        Outputs:
-        
-        Assumptions:
-            based on a set of fits
-            
-    """
-
-    # unpack inputs
-    aircraft_lift = conditions.aerodynamics.lift_coefficient
+# induced_drag_aircraft.py
+# 
+# Created:  Your Name, Dec 2013
+# Modified:         
+
+# ----------------------------------------------------------------------
+#  Imports
+# ----------------------------------------------------------------------
+
+# suave imports
+from SUAVE.Attributes.Results import Result
+
+# python imports
+import os, sys, shutil
+from copy import deepcopy
+from warnings import warn
+
+# package imports
+import numpy as np
+import scipy as sp
+
+
+# ----------------------------------------------------------------------
+#  The Function
+# ----------------------------------------------------------------------
+
+def induced_drag_aircraft(conditions,configuration,geometry):
+    """ SUAVE.Methods.induced_drag_aircraft(conditions,configuration,geometry)
+        computes the induced drag associated with a wing 
+        
+        Inputs:
+        
+        Outputs:
+        
+        Assumptions:
+            based on a set of fits
+            
+    """
+
+    # unpack inputs
+    aircraft_lift = conditions.aerodynamics.lift_coefficient
     e             = configuration.aircraft_span_efficiency_factor # TODO: get estimate from weissinger
-<<<<<<< HEAD
-    ar            = geometry.Wings[0].ar # TODO: get estimate from weissinger
-    #Mc            = conditions.freestream.mach_number
-    e             = geometry.Wings[0].e
-=======
     ar            = geometry.wings[0].aspect_ratio # TODO: get estimate from weissinger
->>>>>>> 80a33a9b
-    
-    # start the result
-    total_induced_drag = 0.0
-    
-    #print("In induced_drag_aircraft:")
-    #print aircraft_lift
-    total_induced_drag = aircraft_lift**2 / (np.pi*ar*e)
-    #raw_input()
-        
-    # store data
-    conditions.aerodynamics.drag_breakdown.induced = Result(
-        total             = total_induced_drag ,
-        efficiency_factor = e                  ,
-        aspect_ratio      = ar                 ,
-    )
-    
-    # done!
+    
+    # start the result
+    total_induced_drag = 0.0
+    
+    #print("In induced_drag_aircraft:")
+    #print aircraft_lift
+    total_induced_drag = aircraft_lift**2 / (np.pi*ar*e)
+    #raw_input()
+        
+    # store data
+    conditions.aerodynamics.drag_breakdown.induced = Result(
+        total             = total_induced_drag ,
+        efficiency_factor = e                  ,
+        aspect_ratio      = ar                 ,
+    )
+    
+    # done!
     return total_induced_drag