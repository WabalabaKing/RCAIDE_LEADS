--- conflicted
+++ resolved
@@ -1,123 +1,111 @@
-# compressibility_drag_wing.py
-# 
-# Created:  Your Name, Dec 2013
-# Modified:         
-
-# ----------------------------------------------------------------------
-#  Imports
-# ----------------------------------------------------------------------
-
-# suave imports
-from SUAVE.Attributes.Results.Result import Result
-from SUAVE.Structure import (
-    Data, Container, Data_Exception, Data_Warning,
-)
-
-# python imports
-import os, sys, shutil
-from copy import deepcopy
-from warnings import warn
-
-# package imports
-import numpy as np
-import scipy as sp
-
-
-# ----------------------------------------------------------------------
-#  The Function
-# ----------------------------------------------------------------------
-
-def compressibility_drag_wing(conditions,configuration,geometry):
-    """ SUAVE.Methods.compressibility_drag_wing(conditions,configuration,geometry)
-        computes the induced drag associated with a wing 
-        
-        Inputs:
-        
-        Outputs:
-        
-        Assumptions:
-            based on a set of fits
-            
-    """
-
-    # unpack
-    wings      = geometry.wings
-    wing_lifts = conditions.aerodynamics.lift_breakdown.compressible_wings # currently the total aircraft lift
-    mach       = conditions.freestream.mach_number
-    drag_breakdown = conditions.aerodynamics.drag_breakdown
-    
-    # start result
-    total_compressibility_drag = 0.0
-    drag_breakdown.compressible = Result()
-
-    # go go go
-    for i_wing, wing, in enumerate(wings.values()):
-        
-        # unpack wing
-        t_c_w   = wing.thickness_to_chord
-        sweep_w = wing.sweep
-        
-        # Currently uses vortex lattice model on all wings
-        if i_wing == 0:
-            cl_w = wing_lifts
-        else:
-            cl_w = 0
-    
-        # get effective Cl and sweep
-        tc = t_c_w /(np.cos(sweep_w))
-        cl = cl_w / (np.cos(sweep_w))**2
-    
-        # compressibility drag based on regressed fits from AA241
-        mcc_cos_ws = 0.922321524499352       \
-                   - 1.153885166170620*tc    \
-                   - 0.304541067183461*cl    \
-                   + 0.332881324404729*tc**2 \
-                   + 0.467317361111105*tc*cl \
-                   + 0.087490431201549*cl**2
-            
-        # crest-critical mach number, corrected for wing sweep
-        mcc = mcc_cos_ws / np.cos(sweep_w)
-        
-        # divergence mach number
-        MDiv = mcc * ( 1.02 + 0.08*(1 - np.cos(sweep_w)) )
-        
-        # divergence ratio
-        mo_mc = mach/mcc
-        
-        # compressibility correlation, Shevell
-        dcdc_cos3g = 0.0019*mo_mc**14.641
-        
-        # compressibility drag
-        cd_c = dcdc_cos3g * (np.cos(sweep_w))**3
-        
+# compressibility_drag_wing.py
+# 
+# Created:  Your Name, Dec 2013
+# Modified:         
+
+# ----------------------------------------------------------------------
+#  Imports
+# ----------------------------------------------------------------------
+
+# suave imports
+from SUAVE.Attributes.Results.Result import Result
+from SUAVE.Structure import (
+    Data, Container, Data_Exception, Data_Warning,
+)
+
+# python imports
+import os, sys, shutil
+from copy import deepcopy
+from warnings import warn
+
+# package imports
+import numpy as np
+import scipy as sp
+
+
+# ----------------------------------------------------------------------
+#  The Function
+# ----------------------------------------------------------------------
+
+def compressibility_drag_wing(conditions,configuration,geometry):
+    """ SUAVE.Methods.compressibility_drag_wing(conditions,configuration,geometry)
+        computes the induced drag associated with a wing 
+        
+        Inputs:
+        
+        Outputs:
+        
+        Assumptions:
+            based on a set of fits
+            
+    """
+
+    # unpack
+    wings      = geometry.wings
+    wing_lifts = conditions.aerodynamics.lift_breakdown.compressible_wings # currently the total aircraft lift
+    mach       = conditions.freestream.mach_number
+    drag_breakdown = conditions.aerodynamics.drag_breakdown
+    
+    # start result
+    total_compressibility_drag = 0.0
+    drag_breakdown.compressible = Result()
+
+    # go go go
+    for i_wing, wing, in enumerate(wings.values()):
+        
+        # unpack wing
+        t_c_w   = wing.thickness_to_chord
+        sweep_w = wing.sweep
+        
+        # Currently uses vortex lattice model on all wings
+        if i_wing == 0:
+            cl_w = wing_lifts
+        else:
+            cl_w = 0
+    
+        # get effective Cl and sweep
+        tc = t_c_w /(np.cos(sweep_w))
+        cl = cl_w / (np.cos(sweep_w))**2
+    
+        # compressibility drag based on regressed fits from AA241
+        mcc_cos_ws = 0.922321524499352       \
+                   - 1.153885166170620*tc    \
+                   - 0.304541067183461*cl    \
+                   + 0.332881324404729*tc**2 \
+                   + 0.467317361111105*tc*cl \
+                   + 0.087490431201549*cl**2
+            
+        # crest-critical mach number, corrected for wing sweep
+        mcc = mcc_cos_ws / np.cos(sweep_w)
+        
+        # divergence mach number
+        MDiv = mcc * ( 1.02 + 0.08*(1 - np.cos(sweep_w)) )
+        
+        # divergence ratio
+        mo_mc = mach/mcc
+        
+        # compressibility correlation, Shevell
+        dcdc_cos3g = 0.0019*mo_mc**14.641
+        
+        # compressibility drag
+        cd_c = dcdc_cos3g * (np.cos(sweep_w))**3
+        
         # increment
-<<<<<<< HEAD
-        #total_compressibility_drag += cd_c  ## todo when there is a lift break down by wing
-        if mach[15] > 0.85 and cl[15] > 0.1:
-            h = 0        
-=======
         total_compressibility_drag += cd_c
->>>>>>> 80a33a9b
-        
-        # dump data to conditions
-        wing_results = Result(
-            compressibility_drag      = cd_c    ,
-            thickness_to_chord        = tc      , 
-            wing_sweep                = sweep_w , 
-            crest_critical            = mcc     ,
-            divergence_mach           = MDiv    ,
-        )
-        drag_breakdown.compressible[wing.tag] = wing_results
-
-    #: for each wing
-    
+        
+        # dump data to conditions
+        wing_results = Result(
+            compressibility_drag      = cd_c    ,
+            thickness_to_chord        = tc      , 
+            wing_sweep                = sweep_w , 
+            crest_critical            = mcc     ,
+            divergence_mach           = MDiv    ,
+        )
+        drag_breakdown.compressible[wing.tag] = wing_results
+
+    #: for each wing
+    
     # dump total comp drag
-<<<<<<< HEAD
-    total_compressibility_drag = 0.0
-    for jj in range(1,i_wing+2):
-        total_compressibility_drag = drag_breakdown.compressible[jj].compressibility_drag + total_compressibility_drag
-=======
->>>>>>> 80a33a9b
-    drag_breakdown.compressible.total = total_compressibility_drag
-
-    return total_compressibility_drag
+    drag_breakdown.compressible.total = total_compressibility_drag
+
+    return total_compressibility_drag