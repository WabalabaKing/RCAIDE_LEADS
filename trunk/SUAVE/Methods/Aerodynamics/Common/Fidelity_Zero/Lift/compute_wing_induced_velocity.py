## @ingroup Methods-Aerodynamics-Common-Fidelity_Zero-Lift
# compute_wing_induced_velocity.py
# 
# Created:  Dec 2020, E. Botero
#

# ----------------------------------------------------------------------
#  Imports
# ----------------------------------------------------------------------

# package imports 
import numpy as np 

## @ingroup Methods-Aerodynamics-Common-Fidelity_Zero-Lift
def compute_wing_induced_velocity(VD,n_sw,n_cw,theta_w,mach):
    """ This computes the induced velocities at each control point 
    of the vehicle vortex lattice 

    Assumptions: 
    Trailing vortex legs infinity are alligned to freestream

    Source:  
    1. Miranda, Luis R., Robert D. Elliot, and William M. Baker. "A generalized vortex 
    lattice method for subsonic and supersonic flow applications." (1977). (NASA CR)
    
    2. VORLAX Source Code

    Inputs: 
    VD       - vehicle vortex distribution                    [Unitless] 
    n_sw     - number_spanwise_vortices                       [Unitless]
    n_cw     - number_chordwise_vortices                      [Unitless] 
    mach                                                      [Unitless] 
    
    Outputs:                                
    C_mn     - total induced velocity matrix                  [Unitless] 
    s        - semispan of the horshoe vortex                 [m] 
    t        - tangent of the horshoe vortex                  [-] 
    CHORD    - chord length for a panel                       [m] 
    RFLAG    - sonic vortex flag                              [boolean] 
    ZETA     - tangent incidence angle of the chordwise strip [-] 

    Properties Used:
    N/A
    """
    # unpack  
    n_cp     = n_sw*n_cw
    n_w      = VD.n_w

    # Control points from the VLM 
<<<<<<< HEAD
    expansion = np.atleast_3d(np.ones_like(mach))
    XAH   = np.atleast_3d(VD.XAH*expansion) 
    YAH   = np.atleast_3d(VD.YAH*expansion) 
    ZAH   = np.atleast_3d(VD.ZAH*expansion) 
    XBH   = np.atleast_3d(VD.XBH*expansion) 
    YBH   = np.atleast_3d(VD.YBH*expansion) 
    ZBH   = np.atleast_3d(VD.ZBH*expansion) 
    XA1   = np.atleast_3d(VD.XA1*expansion) 
    YA1   = np.atleast_3d(VD.YA1*expansion) 
    ZA1   = np.atleast_3d(VD.ZA1*expansion) 
    XB1   = np.atleast_3d(VD.XB1*expansion) 
    YB1   = np.atleast_3d(VD.YB1*expansion) 
    ZB1   = np.atleast_3d(VD.ZB1*expansion)    
    XA2   = np.atleast_3d(VD.XA2*expansion) 
    YA2   = np.atleast_3d(VD.YA2*expansion) 
    ZA2   = np.atleast_3d(VD.ZA2*expansion) 
    XB2   = np.atleast_3d(VD.XB2*expansion) 
    YB2   = np.atleast_3d(VD.YB2*expansion) 
    ZB2   = np.atleast_3d(VD.ZB2*expansion)       
    XC    = np.atleast_3d(VD.XC*expansion)
    YC    = np.atleast_3d(VD.YC*expansion) 
    ZC    = np.atleast_3d(VD.ZC*expansion)  
    XA_TE = np.atleast_3d(VD.XA_TE*expansion)  
    XB_TE = np.atleast_3d(VD.XB_TE*expansion)  
    ZA_TE = np.atleast_3d(VD.ZA_TE*expansion)  
    ZB_TE = np.atleast_3d(VD.ZB_TE*expansion)      
    
    # supersonic corrections
    beta_2 = 1-mach**2
    sized_ones = np.ones((np.shape(mach)[0],np.shape(XAH)[-1],np.shape(XAH)[-1]))
    beta_2 = np.atleast_3d(beta_2)
    beta_2 = beta_2*sized_ones
=======
    XAH   = np.atleast_2d(VD.XAH*1.) 
    YAH   = np.atleast_2d(VD.YAH*1.) 
    ZAH   = np.atleast_2d(VD.ZAH*1.) 
    XBH   = np.atleast_2d(VD.XBH*1.) 
    YBH   = np.atleast_2d(VD.YBH*1.) 
    ZBH   = np.atleast_2d(VD.ZBH*1.) 
    XA1   = np.atleast_2d(VD.XA1*1.) 
    YA1   = np.atleast_2d(VD.YA1*1.) 
    ZA1   = np.atleast_2d(VD.ZA1*1.) 
    XB1   = np.atleast_2d(VD.XB1*1.) 
    YB1   = np.atleast_2d(VD.YB1*1.) 
    ZB1   = np.atleast_2d(VD.ZB1*1.)    
    XA2   = np.atleast_2d(VD.XA2*1.) 
    YA2   = np.atleast_2d(VD.YA2*1.) 
    ZA2   = np.atleast_2d(VD.ZA2*1.) 
    XB2   = np.atleast_2d(VD.XB2*1.) 
    YB2   = np.atleast_2d(VD.YB2*1.) 
    ZB2   = np.atleast_2d(VD.ZB2*1.)       
    XC    = np.atleast_2d(VD.XC*1.)
    YC    = np.atleast_2d(VD.YC*1.) 
    ZC    = np.atleast_2d(VD.ZC*1.)  
    XA_TE = np.atleast_2d(VD.XA_TE*1.)  
    XB_TE = np.atleast_2d(VD.XB_TE*1.)  
    ZA_TE = np.atleast_2d(VD.ZA_TE*1.)  
    ZB_TE = np.atleast_2d(VD.ZB_TE*1.)      
    
    # supersonic corrections
    beta_2     = 1-mach**2
    beta_2_1d  = beta_2*1.
    shape      = np.shape(XAH)[-1]
    sized_ones = np.ones((np.shape(mach)[0],shape,shape))
    beta_2     = np.atleast_3d(beta_2)
    beta_2     = beta_2*sized_ones
>>>>>>> 9429f1b2
    
    # -------------------------------------------------------------------------------------------
    # Compute velocity induced by horseshoe vortex segments on every control point by every panel
    # ------------------------------------------------------------------------------------------- 
    ## If YBH is negative, flip A and B, ie negative side of the airplane. Vortex order flips
    boolean = YBH<0. 
    XA1[boolean], XB1[boolean] = XB1[boolean], XA1[boolean]
    YA1[boolean], YB1[boolean] = YB1[boolean], YA1[boolean]
    ZA1[boolean], ZB1[boolean] = ZB1[boolean], ZA1[boolean]
    XA2[boolean], XB2[boolean] = XB2[boolean], XA2[boolean]
    YA2[boolean], YB2[boolean] = YB2[boolean], YA2[boolean]
    ZA2[boolean], ZB2[boolean] = ZB2[boolean], ZA2[boolean]    
    XAH[boolean], XBH[boolean] = XBH[boolean], XAH[boolean]
    YAH[boolean], YBH[boolean] = YBH[boolean], YAH[boolean] 
    ZAH[boolean], ZBH[boolean] = ZBH[boolean], ZAH[boolean]

    XA_TE[boolean], XB_TE[boolean] = XB_TE[boolean], XA_TE[boolean]
    
    # Transpose thing
<<<<<<< HEAD
    XC    = np.swapaxes(XC,1,2) 
    YC    = np.swapaxes(YC,1,2) 
    ZC    = np.swapaxes(ZC,1,2)  
=======
    XC    = XC.T
    YC    = YC.T
    ZC    = ZC.T 
>>>>>>> 9429f1b2
    
    # These vortices will use AH and BH, rather than the typical location
    xa = XAH
    ya = YAH
    za = ZAH
    xb = XBH
    yb = YBH
    zb = ZBH
    
    # This is not the control point for the panel, its the middle front of the vortex
    xc = 0.5*(xa+xb)
    yc = 0.5*(ya+yb)
    zc = 0.5*(za+zb)
    
    # This is the receiving point, or the control points
    xo = XC
    yo = YC
    zo = ZC
    
    # Incline the vortex
    theta = np.arctan2(zb-za,yb-ya)
    costheta = np.cos(theta)
    sintheta = np.sin(theta)
    
    # rotated axes
    x1bar = (xb - xc)
    y1bar = (yb - yc)*costheta + (zb - zc)*sintheta
    
    xobar = (xo - xc)
    yobar = (yo - yc)*costheta + (zo - zc)*sintheta
    zobar =-(yo - yc)*sintheta + (zo - zc)*costheta
    
    # COMPUTE COORDINATES OF RECEIVING POINT WITH RESPECT TO END POINTS OF SKEWED LEG.
    s = np.abs(y1bar)
    t = x1bar/y1bar  
    length = np.shape(s)[-1]
<<<<<<< HEAD
    s = np.repeat(s,length,axis=1)
    t = np.repeat(t,length,axis=1)
=======
    s = np.repeat(s,length,axis=0)
    t = np.repeat(t,length,axis=0)
>>>>>>> 9429f1b2
    
    X1 = xobar + t*s # In a planar case XC-XAH
    Y1 = yobar + s   # In a planar case YC-YAH
    X2 = xobar - t*s # In a planar case XC-XBH
    Y2 = yobar - s   # In a planar case YC-YBH
    
    # The cutoff hardcoded into vorlax
    CUTOFF = 0.8
    
    # CALCULATE AXIAL DISTANCE BETWEEN PROJECTION OF RECEIVING POINT ONTO HORSESHOE PLANE AND EXTENSION OF SKEWED LEG.
    XTY = xobar - t*yobar
    
    # ZERO-OUT PERTURBATION VELOCITY COMPONENTS
    U = np.zeros_like(beta_2)
    V = np.zeros_like(beta_2)
    W = np.zeros_like(beta_2)
    
    # The notation in this method is flipped from the paper
    B2 = - beta_2
    
    # SET VALUES OF NUMERICAL TOLERANCE CONSTANTS.
    TOL    = s /500.0
    TOLSQ  = TOL *TOL
    TOLSQ2 = 2500.0 *TOLSQ
    ZSQ    = zobar *zobar
    YSQ1   = Y1 *Y1
    YSQ2   = Y2 *Y2
    RTV1   = YSQ1 + ZSQ
    RTV2   = YSQ2 + ZSQ
    RO1    = B2 *RTV1
    RO2    = B2 *RTV2
    RAD1   = np.zeros_like(beta_2)
    RAD2   = np.zeros_like(beta_2)
    XSQ1   = X1 *X1
    XSQ2   = X2 *X2
    RFLAG  = np.ones((len(mach),n_cp*n_w))
    mach_f = np.broadcast_to(mach,np.shape(RFLAG))
    
    # Split the vectors into subsonic and supersonic
    sub = beta_2>0
    sup = beta_2<=0
    
<<<<<<< HEAD
    B2_sub     = B2[sub]
    B2_sup     = B2[sup]
    XSQ1_sub   = XSQ1[sub]
    XSQ1_sup   = XSQ1[sup]
    XSQ2_sub   = XSQ2[sub]
    XSQ2_sup   = XSQ2[sup]
    RO1_sub    = RO1[sub]
    RO1_sup    = RO1[sup]
    RO2_sub    = RO2[sub]
    RO2_sup    = RO2[sup]    
    XTY_sub    = XTY[sub]
    XTY_sup    = XTY[sup]
    T_sub      = t[sub]
    T_sup      = t[sup]
    ZSQ_sub    = ZSQ[sub]
    ZSQ_sup    = ZSQ[sup]
    X1_sub     = X1[sub]
    X1_sup     = X1[sup]
    X2_sub     = X2[sub]
    X2_sup     = X2[sup]    
    Y1_sub     = Y1[sub]
    Y1_sup     = Y1[sup]
    Y2_sub     = Y2[sub]
    Y2_sup     = Y2[sup]
    RAD1_sup   = RAD1[sup]
    RAD2_sup   = RAD2[sup]
    RTV1_sub   = RTV1[sub]
    RTV1_sup   = RTV1[sup]
    RTV2_sub   = RTV2[sub]
    RTV2_sup   = RTV2[sup]
    TOL_sup    = TOL[sup]
    TOLSQ_sub  = TOLSQ[sub]
    TOLSQ_sup  = TOLSQ[sup]
    TOLSQ2_sup = TOLSQ2[sup] 
    zobar_sub  = zobar[sub]
    zobar_sup  = zobar[sup]
=======
    B2_sub     = np.reshape(B2[sub],(-1,shape,shape))
    B2_sup     = np.reshape(B2[sup],(-1,shape,shape))
    RO1_sub    = np.reshape(RO1[sub],(-1,shape,shape))
    RO1_sup    = np.reshape(RO1[sup],(-1,shape,shape))
    RO2_sub    = np.reshape(RO2[sub],(-1,shape,shape))
    RO2_sup    = np.reshape(RO2[sup],(-1,shape,shape))
    RAD1_sup   = np.reshape(RAD1[sup],(-1,shape,shape))
    RAD2_sup   = np.reshape(RAD2[sup],(-1,shape,shape))
>>>>>>> 9429f1b2
    RFLAG_sup  = RFLAG[mach_f>1]
    
    if np.sum(sub)>0:
        # COMPUTATION FOR SUBSONIC HORSESHOE VORTEX
<<<<<<< HEAD
        U_sub, V_sub, W_sub = subsonic(zobar_sub,XSQ1_sub,RO1_sub,XSQ2_sub,RO2_sub,XTY_sub,T_sub,B2_sub,ZSQ_sub,\
                                       TOLSQ_sub,X1_sub,Y1_sub,X2_sub,Y2_sub,RTV1_sub,RTV2_sub)
=======
        U_sub, V_sub, W_sub = subsonic(zobar,XSQ1,RO1_sub,XSQ2,RO2_sub,XTY,t,B2_sub,ZSQ,TOLSQ,X1,Y1,X2,Y2,RTV1,RTV2)
        U_sub = U_sub.flatten()
        V_sub = V_sub.flatten()
        W_sub = W_sub.flatten()        
        
>>>>>>> 9429f1b2
    else:
        U_sub = []
        V_sub = []
        W_sub = []
  
    # Update the velocities
    U[sub] = U_sub
    V[sub] = V_sub
    W[sub] = W_sub
    
    # COMPUTATION FOR SUPERSONIC HORSESHOE VORTEX
    RNMAX       = n_cw # number of chordwise panels
<<<<<<< HEAD
    LE_A_pts_x  = XA1[:,:,0:n_cp*n_w:n_cw]
    LE_B_pts_x  = XB1[:,:,0:n_cp*n_w:n_cw]
    LE_X        = (LE_A_pts_x+LE_B_pts_x)/2
    LE_X        = np.repeat(LE_X,n_cw,axis=2)
    LE_A_pts_z  = ZA1[:,:,0:n_cp*n_w:n_cw]
    LE_B_pts_z  = ZB1[:,:,0:n_cp*n_w:n_cw]
    LE_Z        = (LE_A_pts_z+LE_B_pts_z)/2    
    LE_Z        = np.repeat(LE_Z,n_cw,axis=2)
    TE_X        = (XB_TE + XA_TE)/2
    TE_Z        = (ZB_TE + ZA_TE)/2
    CHORD       = np.sqrt((TE_X-LE_X)**2 + (TE_Z-LE_Z)**2 )
    CHORD       = np.repeat(CHORD,length,axis=1)
    EYE         = np.eye(np.shape(CHORD)[-1]).flatten()
    EYE         = np.tile(EYE,np.sum(mach>1))
    CHORD_sup   = CHORD[sup]
    ZETA        = (LE_Z-TE_Z)/(LE_X-TE_X) # Zeta is the tangent incidence angle of the chordwise strip. LE to TE
    ZETA        = ZETA[:,0,:] # Fix the shape for later
    
    if np.sum(sup)>0:
        U_sup, V_sup, W_sup, RFLAG_sup = supersonic(zobar_sup,XSQ1_sup,RO1_sup,XSQ2_sup,RO2_sup,XTY_sup,T_sup,B2_sup,\
                                                    ZSQ_sup,TOLSQ_sup,TOL_sup,TOLSQ2_sup,X1_sup,Y1_sup,X2_sup,Y2_sup,\
                                                    RAD1_sup,RAD2_sup,RTV1_sup,RTV2_sup,CUTOFF,CHORD_sup,RNMAX,\
                                                    EYE,n_cw,n_cp,n_w,RFLAG_sup)
=======
    LE_A_pts_x  = XA1[:,0:n_cp*n_w:n_cw]
    LE_B_pts_x  = XB1[:,0:n_cp*n_w:n_cw]
    LE_X        = (LE_A_pts_x+LE_B_pts_x)/2
    LE_X        = np.repeat(LE_X,n_cw,axis=1)
    LE_A_pts_z  = ZA1[:,0:n_cp*n_w:n_cw]
    LE_B_pts_z  = ZB1[:,0:n_cp*n_w:n_cw]
    LE_Z        = (LE_A_pts_z+LE_B_pts_z)/2    
    LE_Z        = np.repeat(LE_Z,n_cw,axis=1)
    TE_X        = (XB_TE + XA_TE)/2
    TE_Z        = (ZB_TE + ZA_TE)/2
    CHORD       = np.sqrt((TE_X-LE_X)**2 + (TE_Z-LE_Z)**2 )
    CHORD       = np.repeat(CHORD,length,axis=0)
    EYE         = np.eye(np.shape(CHORD)[-1])
    ZETA        = (LE_Z-TE_Z)/(LE_X-TE_X) # Zeta is the tangent incidence angle of the chordwise strip. LE to TE
    ZETA        = ZETA[0,:] # Fix the shape for later
    
    if np.sum(sup)>0:
        U_sup, V_sup, W_sup, RFLAG_sup = supersonic(zobar,XSQ1,RO1_sup,XSQ2,RO2_sup,XTY,t,B2_sup,ZSQ,TOLSQ,TOL,TOLSQ2,\
                                                    X1,Y1,X2,Y2,RAD1_sup,RAD2_sup,RTV1,RTV2,CUTOFF,CHORD,RNMAX,\
                                                    EYE,n_cw,n_cp,n_w,RFLAG_sup)
        
        U_sup = U_sup.flatten()
        V_sup = V_sup.flatten()
        W_sup = W_sup.flatten()
>>>>>>> 9429f1b2
    else:
        U_sup = []
        V_sup = []
        W_sup = []
    
    # Update the velocities
    U[sup] = U_sup
    V[sup] = V_sup
    W[sup] = W_sup
    
    RFLAG[mach_f>1] = RFLAG_sup    
    
    U_rot = U
    V_rot = V
    W_rot = W
    
    # Velocities in the vehicles frame
    U = (U_rot)
    V = (V_rot*costheta - W_rot*sintheta)
    W = (V_rot*sintheta + W_rot*costheta)
    
    # Pack into matrices
    C_mn = np.zeros(np.shape(beta_2)+(3,))
    C_mn[:,:,:,0] = U
    C_mn[:,:,:,1] = V
    C_mn[:,:,:,2] = W
    
    return C_mn, s, t, CHORD, RFLAG, ZETA
    
    
def subsonic(Z,XSQ1,RO1,XSQ2,RO2,XTY,T,B2,ZSQ,TOLSQ,X1,Y1,X2,Y2,RTV1,RTV2):
    """  This computes the induced velocities at each control point 
    of the vehicle vortex lattice for subsonic mach numbers

    Assumptions: 
    Trailing vortex legs infinity are alligned to freestream
<<<<<<< HEAD

    Source:  
    1. Miranda, Luis R., Robert D. Elliot, and William M. Baker. "A generalized vortex 
    lattice method for subsonic and supersonic flow applications." (1977). (NASA CR)
    
    2. VORLAX Source Code

    Inputs: 
    Z       Z relative location of the vortices          [m]
    XSQ1    X1 squared                                   [m^2]
    RO1     coefficient                                  [-]
    XSQ2    X2 squared                                   [m^2]
    RO2     coefficient                                  [-]
    XTY     AXIAL DISTANCE BETWEEN PROJECTION OF RECEIVING POINT ONTO HORSESHOE PLANE AND EXTENSION OF SKEWED LEG [m]
    T       tangent of the horshoe vortex                [-] 
    B2      mach^2-1 (-beta2)                            [-] 
    ZSQ     Z squared                                    [m^2] 
    TOLSQ   coefficient                                  [-]
    X1      X coordinate of the left side of the vortex  [m]
    Y1      Y coordinate of the left side of the vortex  [m]
    X2      X coordinate of the right side of the vortex [m]
    Y2      Y coordinate of the right side of the vortex [m]
    RTV1    coefficient                                  [-]
    RTV2    coefficient                                  [-]

    
    Outputs:           
    U       X velocity       [unitless]
    V       Y velocity       [unitless]
    W       Z velocity       [unitless]

    Properties Used:
    N/A
    """  
    
    CPI  = 4 * np.pi
    ARG1 = XSQ1 - RO1
    RAD1 = np.sqrt(ARG1)
    ARG2 = XSQ2 - RO2
    RAD2 = np.sqrt(ARG2)
    
    XBSQ = XTY * XTY
    TBZ  = (T*T-B2)*ZSQ
    DENOM = XBSQ + TBZ
    
    DENOM[DENOM<TOLSQ] = TOLSQ[DENOM<TOLSQ]
    
    FB1 = (T *X1 - B2 *Y1) /RAD1
    FT1 = (X1 + RAD1) /(RAD1 *RTV1)
    FT1[RTV1<TOLSQ] = 0.
    
    FB2 = (T *X2 - B2 *Y2) /RAD2
    FT2 = (X2 + RAD2) /(RAD2 *RTV2)
    FT2[RTV2<TOLSQ] = 0.
    
    QB = (FB1 - FB2) /DENOM
    ZETAPI = Z /CPI
    U = ZETAPI *QB
    U[ZSQ<TOLSQ] = 0.
    V = ZETAPI * (FT1 - FT2 - QB *T)
    V[ZSQ<TOLSQ] = 0.
    W = - (QB *XTY + FT1 *Y1 - FT2 *Y2) /CPI
    
    return U, V, W

    
def supersonic(Z,XSQ1,RO1,XSQ2,RO2,XTY,T,B2,ZSQ,TOLSQ,TOL,TOLSQ2,X1,Y1,X2,Y2,RAD1,RAD2,RTV1,RTV2,CUTOFF,CHORD,RNMAX,EYE,n_cw,n_cp,n_w,RFLAG):
    """  This computes the induced velocities at each control point 
    of the vehicle vortex lattice for supersonic mach numbers

    Assumptions: 
    Trailing vortex legs infinity are alligned to freestream
=======
>>>>>>> 9429f1b2

    Source:  
    1. Miranda, Luis R., Robert D. Elliot, and William M. Baker. "A generalized vortex 
    lattice method for subsonic and supersonic flow applications." (1977). (NASA CR)
    
    2. VORLAX Source Code

    Inputs: 
    Z       Z relative location of the vortices          [m]
    XSQ1    X1 squared                                   [m^2]
    RO1     coefficient                                  [-]
    XSQ2    X2 squared                                   [m^2]
    RO2     coefficient                                  [-]
    XTY     AXIAL DISTANCE BETWEEN PROJECTION OF RECEIVING POINT ONTO HORSESHOE PLANE AND EXTENSION OF SKEWED LEG [m]
    T       tangent of the horshoe vortex                [-] 
    B2      mach^2-1 (-beta2)                            [-] 
    ZSQ     Z squared                                    [m^2] 
    TOLSQ   coefficient                                  [-]
    X1      X coordinate of the left side of the vortex  [m]
    Y1      Y coordinate of the left side of the vortex  [m]
    X2      X coordinate of the right side of the vortex [m]
    Y2      Y coordinate of the right side of the vortex [m]
<<<<<<< HEAD
    RAD1    array of zeros                               [-]
    RAD2    array of zeros                               [-]
    RTV1    coefficient                                  [-]
    RTV2    coefficient                                  [-]
    CUTOFF  coefficient                                  [-]
    CHORD   chord length for a panel                     [m] 
    RNMAX   number of chordwise panels                   [-]
    EYE     eye matrix (linear algebra)                  [-]
    n_cw    number of chordwise panels                   [-]
    n_cp    number of control points                     [-]
    n_w     number of wings                              [-]
    RFLAG   sonic vortex flag                            [boolean] 

    
    Outputs:           
    U       X velocity        [unitless]
    V       Y velocity        [unitless]
    W       Z velocity        [unitless]
    RFLAG   sonic vortex flag [boolean] 

    Properties Used:
    N/A
    """      
    
    CPI  = 2 * np.pi
    ARG1 = XSQ1 - RO1
    ARG2 = XSQ2 - RO2
    
    RAD1[ARG1>0.] = np.sqrt(ARG1[ARG1>0.])
    RAD2[ARG2>0.] = np.sqrt(ARG2[ARG2>0.])
    

    ZETAPI = Z/CPI
    
    XBSQ  = XTY * XTY
    TBZ   = (T *T - B2) *ZSQ
    DENOM = XBSQ + TBZ
    SIGN = np.ones_like(B2)
    SIGN[DENOM<0] = -1.
    DENOM[np.abs(DENOM)<TOLSQ] = SIGN[np.abs(DENOM)<TOLSQ]*TOLSQ[np.abs(DENOM)<TOLSQ]
    
    # Create a boolean for various conditions for F1 that goes to zero
    bool1 = np.ones_like(B2) * True
    bool1[X1<TOL]   = False
    bool1[RAD1==0.] = False
    RAD1[X1<TOL]    = 0.0
    
    REPS = CUTOFF*XSQ1
    FRAD = RAD1

    bool1[RO1>REPS] = False
    FB1 = (T*X1-B2*Y1)/FRAD
    FT1 = X1/(FRAD*RTV1)
    FT1[RTV1<TOLSQ] = 0.
    
    # Use the boolean to turn things off
    FB1[np.isnan(FB1)] = 1.
    FT1[np.isnan(FT1)] = 1.
    FB1[np.isinf(FB1)] = 1.
    FT1[np.isinf(FT1)] = 1.    
    FB1 = FB1*bool1
    FT1 = FT1*bool1
    
    # Round 2
    # Create a boolean for various conditions for F2 that goes to zero
    bool2 = np.ones_like(B2) * True
    bool2[X2<TOL]   = False
    bool2[RAD2==0.] = False
    RAD2[X2<TOL]    = 0.0
    
    REPS = CUTOFF *XSQ2
    FRAD = RAD2    
    
    bool2[RO2>REPS] = False
    FB2 = (T *X2 - B2 *Y2) /FRAD
    FT2 = X2 /(FRAD *RTV2)
    FT2[RTV2<TOLSQ] = 0.
    
    # Use the boolean to turn things off
    FB2[np.isnan(FB2)] = 1.
    FT2[np.isnan(FT2)] = 1.
    FB2[np.isinf(FB2)] = 1.
    FT2[np.isinf(FT2)] = 1.    
    FB2 = FB2*bool2
    FT2 = FT2*bool2
    
    QB = (FB1 - FB2) /DENOM
    U  = ZETAPI *QB
    V  = ZETAPI *(FT1 - FT2 - QB *T)
    W  = - (QB *XTY + FT1 *Y1 - FT2 *Y2) /CPI    
    
    # COMPUTATION FOR SUPERSONIC HORSESHOE VORTEX WHEN RECEIVING POINT IS IN THE PLANE OF THE HORSESHOE
    RAD1_in = RAD1[ZSQ<TOLSQ2]
    RAD2_in = RAD2[ZSQ<TOLSQ2] 
    Y1_in   = Y1[ZSQ<TOLSQ2]
    Y2_in   = Y2[ZSQ<TOLSQ2]
    XTY_in  = XTY[ZSQ<TOLSQ2]
    TOL_in  = TOL[ZSQ<TOLSQ2]
    
    U_in, V_in, W_in = supersonic_in_plane(RAD1_in, RAD2_in, Y1_in, Y2_in, TOL_in, XTY_in, CPI)
    
    U[ZSQ<TOLSQ2] = U_in
    V[ZSQ<TOLSQ2] = V_in
    W[ZSQ<TOLSQ2] = W_in
    
    # DETERMINE IF TRANSVERSE VORTEX LEG OF HORSESHOE ASSOCIATED TO THE
    # CONTROL POINT UNDER CONSIDERATION IS SONIC (SWEPT PARALLEL TO MACH
    # LINE)? IF SO THEN RFLAG = 0.0, OTHERWISE RFLAG = 1.0.
    size   = n_cp*n_w
    n_mach = int(len(B2)/(size**2))
    T2     = T*T
    T2_1d  = T2[0:size*n_mach]
    T2F    = np.zeros_like(T2_1d)
    T2A    = np.zeros_like(T2_1d)    
    
    F_ind  = np.linspace(0,size*n_mach-1,size*n_mach,dtype=int)
    F_mask = np.ones_like(F_ind,dtype=bool)
    F_mask[(n_cw-1)::n_cw] = False
    F_ind  = F_ind[F_mask]   

    
    A_ind  = np.linspace(0,size*n_mach-1,size*n_mach,dtype=int)
    A_mask = np.ones_like(A_ind,dtype=bool)
    A_mask[::n_cw] = False
    A_ind  = A_ind[A_mask]
    
    T2F[A_ind] = T2_1d[F_ind]
    T2A[F_ind] = T2_1d[A_ind]
    
    # Zero out terms on the LE and TE
    T2F[(n_cw-1)::n_cw] = 0.
    T2A[0::n_cw]        = 0.

    # Create a smaller B2 vector
    B2_inds = np.array(np.ravel(np.atleast_2d(np.linspace(0,size-1,size)).T + (size**2)*np.linspace(0,n_mach-1,n_mach),order='F'),dtype=int)
    B2_1D   = B2[B2_inds]

    TRANS = (B2_1D-T2F)*(B2_1D-T2A)
    FLAG  = np.zeros_like(TRANS)
    FLAG[TRANS<0] = 1
    FLAG_bool = np.array(FLAG,dtype=bool)
    RFLAG[TRANS<0] = 0.

    # COMPUTE THE GENERALIZED PRINCIPAL PART OF THE VORTEX-INDUCED VELOCITY INTEGRAL, WWAVE.
    # FROM LINE 2647 VORLAX, the IR .NE. IRR means that we're looking at vortices that affect themselves
    WWAVE = np.zeros_like(W)
    COX   = CHORD /RNMAX
    WWAVE[B2>T2] = - 0.5 *np.sqrt(B2[B2>T2] -T2[B2>T2] )/COX[B2>T2] 
    
    W = W + EYE*WWAVE    
    
    # IF CONTROL POINT BELONGS TO A SONIC HORSESHOE VORTEX, AND THE
    # SENDING ELEMENT IS SUCH HORSESHOE, THEN MODIFY THE NORMALWASH
    # COEFFICIENTS IN SUCH A WAY THAT THE STRENGTH OF THE SONIC VORTEX
    # WILL BE THE AVERAGE OF THE STRENGTHS OF THE HORSESHOES IMMEDIATELY
    # IN FRONT OF AND BEHIND IT.
    
    # Zero out the row
    FLAG_bool_rep     = np.repeat(FLAG_bool,size)
    W[FLAG_bool_rep]  = 0. # Default to zero

    # The self velocity goes to 2
    FLAG_bool_split   = np.array(np.split(FLAG_bool,n_mach))
    FLAG_ind          = np.array(np.where(FLAG_bool_split))
    squares           = np.tile(np.atleast_3d(np.zeros((size,size))),n_mach)
    squares[FLAG_ind[1],FLAG_ind[1],FLAG_ind[0]] = 1
    squares           = np.ravel(squares,order='F')
    
    FLAG_bool_self    = np.where(squares==1)[0]
    W[FLAG_bool_self] = 2. # It's own value, -2
    
    # The panels before and after go to -1
    FLAG_bool_bef = FLAG_bool_self - 1
    FLAG_bool_aft = FLAG_bool_self + 1
    W[FLAG_bool_bef] = -1.
    W[FLAG_bool_aft] = -1.

    return U, V, W, RFLAG


def supersonic_in_plane(RAD1,RAD2,Y1,Y2,TOL,XTY,CPI):
    """  This computes the induced velocities at each control point 
    in the special case where the vortices lie in the same plane
    
=======
    RTV1    coefficient                                  [-]
    RTV2    coefficient                                  [-]

    
    Outputs:           
    U       X velocity       [unitless]
    V       Y velocity       [unitless]
    W       Z velocity       [unitless]

    Properties Used:
    N/A
    """  
    
    CPI  = 4 * np.pi
    ARG1 = XSQ1 - RO1
    RAD1 = np.sqrt(ARG1)
    ARG2 = XSQ2 - RO2
    RAD2 = np.sqrt(ARG2)
    
    XBSQ = XTY * XTY
    TBZ  = (T*T-B2)*ZSQ
    DENOM = XBSQ + TBZ
    
    TOLSQ = np.broadcast_to(TOLSQ,np.shape(DENOM))
    
    DENOM[DENOM<TOLSQ] = TOLSQ[DENOM<TOLSQ]
    
    FB1 = (T *X1 - B2 *Y1) /RAD1
    FT1 = (X1 + RAD1) /(RAD1 *RTV1)
    FT1[RTV1<TOLSQ] = 0.
    
    FB2 = (T *X2 - B2 *Y2) /RAD2
    FT2 = (X2 + RAD2) /(RAD2 *RTV2)
    FT2[RTV2<TOLSQ] = 0.
    
    QB = (FB1 - FB2) /DENOM
    ZETAPI = Z /CPI
    U = ZETAPI *QB
    U[ZSQ<TOLSQ] = 0.
    V = ZETAPI * (FT1 - FT2 - QB *T)
    V[ZSQ<TOLSQ] = 0.
    W = - (QB *XTY + FT1 *Y1 - FT2 *Y2) /CPI
    
    return U, V, W

    
def supersonic(Z,XSQ1,RO1,XSQ2,RO2,XTY,T,B2,ZSQ,TOLSQ,TOL,TOLSQ2,X1,Y1,X2,Y2,RAD1,RAD2,RTV1,RTV2,CUTOFF,CHORD,RNMAX,EYE,n_cw,n_cp,n_w,RFLAG):
    """  This computes the induced velocities at each control point 
    of the vehicle vortex lattice for supersonic mach numbers

    Assumptions: 
    Trailing vortex legs infinity are alligned to freestream

    Source:  
    1. Miranda, Luis R., Robert D. Elliot, and William M. Baker. "A generalized vortex 
    lattice method for subsonic and supersonic flow applications." (1977). (NASA CR)
    
    2. VORLAX Source Code

    Inputs: 
    Z       Z relative location of the vortices          [m]
    XSQ1    X1 squared                                   [m^2]
    RO1     coefficient                                  [-]
    XSQ2    X2 squared                                   [m^2]
    RO2     coefficient                                  [-]
    XTY     AXIAL DISTANCE BETWEEN PROJECTION OF RECEIVING POINT ONTO HORSESHOE PLANE AND EXTENSION OF SKEWED LEG [m]
    T       tangent of the horshoe vortex                [-] 
    B2      mach^2-1 (-beta2)                            [-] 
    ZSQ     Z squared                                    [m^2] 
    TOLSQ   coefficient                                  [-]
    X1      X coordinate of the left side of the vortex  [m]
    Y1      Y coordinate of the left side of the vortex  [m]
    X2      X coordinate of the right side of the vortex [m]
    Y2      Y coordinate of the right side of the vortex [m]
    RAD1    array of zeros                               [-]
    RAD2    array of zeros                               [-]
    RTV1    coefficient                                  [-]
    RTV2    coefficient                                  [-]
    CUTOFF  coefficient                                  [-]
    CHORD   chord length for a panel                     [m] 
    RNMAX   number of chordwise panels                   [-]
    EYE     eye matrix (linear algebra)                  [-]
    n_cw    number of chordwise panels                   [-]
    n_cp    number of control points                     [-]
    n_w     number of wings                              [-]
    RFLAG   sonic vortex flag                            [boolean] 

    
    Outputs:           
    U       X velocity        [unitless]
    V       Y velocity        [unitless]
    W       Z velocity        [unitless]
    RFLAG   sonic vortex flag [boolean] 

    Properties Used:
    N/A
    """      
    
    CPI  = 2 * np.pi
    ARG1 = XSQ1 - RO1
    ARG2 = XSQ2 - RO2
    
    RAD1[ARG1>0.] = np.sqrt(ARG1[ARG1>0.])
    RAD2[ARG2>0.] = np.sqrt(ARG2[ARG2>0.])
    

    ZETAPI = Z/CPI
    
    XBSQ  = XTY * XTY
    TBZ   = (T *T - B2) *ZSQ
    DENOM = XBSQ + TBZ
    SIGN  = np.ones_like(B2)
    SIGN[DENOM<0] = -1.
    TOLSQ         = np.broadcast_to(TOLSQ,np.shape(DENOM))
    DENOM[np.abs(DENOM)<TOLSQ] = SIGN[np.abs(DENOM)<TOLSQ]*TOLSQ[np.abs(DENOM)<TOLSQ]
    
    # Create a boolean for various conditions for F1 that goes to zero
    bool1           = np.ones_like(B2) * True
    X1_l_tol        = np.broadcast_to((X1<TOL),np.shape(bool1))
    bool1[X1_l_tol] = False
    bool1[RAD1==0.] = False
    RAD1[X1_l_tol]  = 0.0
    
    REPS = CUTOFF*XSQ1
    FRAD = RAD1

    bool1[RO1>REPS] = False
    FB1 = (T*X1-B2*Y1)/FRAD
    FT1 = X1/(FRAD*RTV1)
    FT1[RTV1<TOLSQ] = 0.
    
    # Use the boolean to turn things off
    FB1[np.isnan(FB1)] = 1.
    FT1[np.isnan(FT1)] = 1.
    FB1[np.isinf(FB1)] = 1.
    FT1[np.isinf(FT1)] = 1.    
    FB1 = FB1*bool1
    FT1 = FT1*bool1
    
    # Round 2
    # Create a boolean for various conditions for F2 that goes to zero
    bool2           = np.ones_like(B2) * True
    X2_l_tol        = np.broadcast_to((X2<TOL),np.shape(bool2))
    bool2[X2_l_tol] = False
    bool2[RAD2==0.] = False
    RAD2[X2_l_tol]  = 0.0
    
    REPS = CUTOFF *XSQ2
    FRAD = RAD2    
    
    bool2[RO2>REPS] = False
    FB2 = (T *X2 - B2 *Y2) /FRAD
    FT2 = X2 /(FRAD *RTV2)
    FT2[RTV2<TOLSQ] = 0.
    
    # Use the boolean to turn things off
    FB2[np.isnan(FB2)] = 1.
    FT2[np.isnan(FT2)] = 1.
    FB2[np.isinf(FB2)] = 1.
    FT2[np.isinf(FT2)] = 1.    
    FB2 = FB2*bool2
    FT2 = FT2*bool2
    
    QB = (FB1 - FB2) /DENOM
    U  = ZETAPI *QB
    V  = ZETAPI *(FT1 - FT2 - QB *T)
    W  = - (QB *XTY + FT1 *Y1 - FT2 *Y2) /CPI    
    
    # COMPUTATION FOR SUPERSONIC HORSESHOE VORTEX WHEN RECEIVING POINT IS IN THE PLANE OF THE HORSESHOE
    in_plane = np.broadcast_to(ZSQ<TOLSQ2,np.shape(RAD1))
    RAD1_in  = RAD1[in_plane]
    RAD2_in  = RAD2[in_plane] 
    Y1_in    = Y1[ZSQ<TOLSQ2]
    Y2_in    = Y2[ZSQ<TOLSQ2]
    XTY_in   = XTY[ZSQ<TOLSQ2]
    TOL_in   = TOL[ZSQ<TOLSQ2]
    
    if np.sum(in_plane)>0:
        U_in, V_in, W_in = supersonic_in_plane(RAD1_in, RAD2_in, Y1_in, Y2_in, TOL_in, XTY_in, CPI)
    else:
        U_in = []
        V_in = []
        W_in = []
    
    U[in_plane] = U_in
    V[in_plane] = V_in
    W[in_plane] = W_in
    
    # DETERMINE IF TRANSVERSE VORTEX LEG OF HORSESHOE ASSOCIATED TO THE
    # CONTROL POINT UNDER CONSIDERATION IS SONIC (SWEPT PARALLEL TO MACH
    # LINE)? IF SO THEN RFLAG = 0.0, OTHERWISE RFLAG = 1.0.
    size   = n_cp*n_w
    n_mach = len(B2)
    T2     = T*T
    T2_1d  = np.tile(T2[0,:],n_mach)
    T2F    = np.zeros_like(T2_1d)
    T2A    = np.zeros_like(T2_1d) 
    
    F_ind  = np.linspace(0,size*n_mach-1,size*n_mach,dtype=int)
    F_mask = np.ones_like(F_ind,dtype=bool)
    F_mask[(n_cw-1)::n_cw] = False
    F_ind  = F_ind[F_mask]   

    
    A_ind  = np.linspace(0,size*n_mach-1,size*n_mach,dtype=int)
    A_mask = np.ones_like(A_ind,dtype=bool)
    A_mask[::n_cw] = False
    A_ind  = A_ind[A_mask]
    
    T2F[A_ind] = T2_1d[F_ind]
    T2A[F_ind] = T2_1d[A_ind]
    
    # Zero out terms on the LE and TE
    T2F[(n_cw-1)::n_cw] = 0.
    T2A[0::n_cw]        = 0.

    # Create a smaller B2 vector
    B2_1D   = B2[:,:,0].flatten()  

    TRANS = (B2_1D-T2F)*(B2_1D-T2A)
    FLAG  = np.zeros_like(TRANS)
    FLAG[TRANS<0] = 1
    FLAG_bool = np.array(FLAG,dtype=bool)
    FLAG_bool = np.reshape(FLAG_bool,(n_mach,size,-1))
    RFLAG[TRANS<0] = 0.

    # COMPUTE THE GENERALIZED PRINCIPAL PART OF THE VORTEX-INDUCED VELOCITY INTEGRAL, WWAVE.
    # FROM LINE 2647 VORLAX, the IR .NE. IRR means that we're looking at vortices that affect themselves
    WWAVE = np.zeros_like(W)
    COX   = CHORD /RNMAX
    T2    = np.broadcast_to(T2,np.shape(B2))
    COX   = np.broadcast_to(COX,np.shape(B2))
    WWAVE[B2>T2] = - 0.5 *np.sqrt(B2[B2>T2] -T2[B2>T2] )/COX[B2>T2] 
    
    W = W + EYE*WWAVE    
    
    # IF CONTROL POINT BELONGS TO A SONIC HORSESHOE VORTEX, AND THE
    # SENDING ELEMENT IS SUCH HORSESHOE, THEN MODIFY THE NORMALWASH
    # COEFFICIENTS IN SUCH A WAY THAT THE STRENGTH OF THE SONIC VORTEX
    # WILL BE THE AVERAGE OF THE STRENGTHS OF THE HORSESHOES IMMEDIATELY
    # IN FRONT OF AND BEHIND IT.
    
    # Zero out the row
    FLAG_bool_rep     = np.broadcast_to(FLAG_bool,(n_mach,size,size))
    W[FLAG_bool_rep]  = 0. # Default to zero

    # The self velocity goes to 2
    FLAG_bool_split   = np.array(np.split(FLAG_bool.flatten(),n_mach))
    FLAG_ind          = np.array(np.where(FLAG_bool_split))
    squares           = np.tile(np.atleast_3d(np.zeros((size,size))),n_mach)
    squares[FLAG_ind[1],FLAG_ind[1],FLAG_ind[0]] = 1
    squares           = np.ravel(squares,order='F')
    
    FLAG_bool_self    = np.where(squares==1)[0]
    W                 = W.flatten()
    W[FLAG_bool_self] = 2. # It's own value, -2
    
    # The panels before and after go to -1
    FLAG_bool_bef = FLAG_bool_self - 1
    FLAG_bool_aft = FLAG_bool_self + 1
    W[FLAG_bool_bef] = -1.
    W[FLAG_bool_aft] = -1.
    
    W = np.reshape(W,np.shape(U))

    return U, V, W, RFLAG


def supersonic_in_plane(RAD1,RAD2,Y1,Y2,TOL,XTY,CPI):
    """  This computes the induced velocities at each control point 
    in the special case where the vortices lie in the same plane
    
>>>>>>> 9429f1b2
    Assumptions: 
    Trailing vortex legs infinity are alligned to freestream

    Source:  
    1. Miranda, Luis R., Robert D. Elliot, and William M. Baker. "A generalized vortex 
    lattice method for subsonic and supersonic flow applications." (1977). (NASA CR)
    
    2. VORLAX Source Code

    Inputs: 
    RAD1    array of zeros                               [-]
    RAD2    array of zeros                               [-]
    Y1      Y coordinate of the left side of the vortex  [m]
    Y2      Y coordinate of the right side of the vortex [m]
    TOL     coefficient                                  [-]
    XTY     AXIAL DISTANCE BETWEEN PROJECTION OF RECEIVING POINT ONTO HORSESHOE PLANE AND EXTENSION OF SKEWED LEG [m]
    CPI     2 Pi                                         [radians]

    
    Outputs:           
    U       X velocity       [unitless]
    V       Y velocity       [unitless]
    W       Z velocity       [unitless]

    Properties Used:
    N/A
    """    
    
    F1 = np.zeros_like(RAD1)
    F2 = np.zeros_like(RAD2)
    
<<<<<<< HEAD
=======
    reps = int(np.shape(F1)[0]/np.size(Y1))
    
    Y1  = np.tile(Y1,reps)
    Y2  = np.tile(Y2,reps)
    TOL = np.tile(TOL,reps)
    XTY = np.tile(XTY,reps)
    
>>>>>>> 9429f1b2
    F1[np.abs(Y1)>TOL] = RAD1[np.abs(Y1)>TOL]/Y1[np.abs(Y1)>TOL]
    F2[np.abs(Y2)>TOL] = RAD2[np.abs(Y2)>TOL]/Y2[np.abs(Y2)>TOL]
    
    U = np.zeros_like(RAD1)
    V = np.zeros_like(RAD1)
    W = np.zeros_like(RAD1)
    W[np.abs(XTY)>TOL] = (-F1[np.abs(XTY)>TOL] + F2[np.abs(XTY)>TOL])/(XTY[np.abs(XTY)>TOL]*CPI)
    
    return U, V, W<|MERGE_RESOLUTION|>--- conflicted
+++ resolved
@@ -47,40 +47,6 @@
     n_w      = VD.n_w
 
     # Control points from the VLM 
-<<<<<<< HEAD
-    expansion = np.atleast_3d(np.ones_like(mach))
-    XAH   = np.atleast_3d(VD.XAH*expansion) 
-    YAH   = np.atleast_3d(VD.YAH*expansion) 
-    ZAH   = np.atleast_3d(VD.ZAH*expansion) 
-    XBH   = np.atleast_3d(VD.XBH*expansion) 
-    YBH   = np.atleast_3d(VD.YBH*expansion) 
-    ZBH   = np.atleast_3d(VD.ZBH*expansion) 
-    XA1   = np.atleast_3d(VD.XA1*expansion) 
-    YA1   = np.atleast_3d(VD.YA1*expansion) 
-    ZA1   = np.atleast_3d(VD.ZA1*expansion) 
-    XB1   = np.atleast_3d(VD.XB1*expansion) 
-    YB1   = np.atleast_3d(VD.YB1*expansion) 
-    ZB1   = np.atleast_3d(VD.ZB1*expansion)    
-    XA2   = np.atleast_3d(VD.XA2*expansion) 
-    YA2   = np.atleast_3d(VD.YA2*expansion) 
-    ZA2   = np.atleast_3d(VD.ZA2*expansion) 
-    XB2   = np.atleast_3d(VD.XB2*expansion) 
-    YB2   = np.atleast_3d(VD.YB2*expansion) 
-    ZB2   = np.atleast_3d(VD.ZB2*expansion)       
-    XC    = np.atleast_3d(VD.XC*expansion)
-    YC    = np.atleast_3d(VD.YC*expansion) 
-    ZC    = np.atleast_3d(VD.ZC*expansion)  
-    XA_TE = np.atleast_3d(VD.XA_TE*expansion)  
-    XB_TE = np.atleast_3d(VD.XB_TE*expansion)  
-    ZA_TE = np.atleast_3d(VD.ZA_TE*expansion)  
-    ZB_TE = np.atleast_3d(VD.ZB_TE*expansion)      
-    
-    # supersonic corrections
-    beta_2 = 1-mach**2
-    sized_ones = np.ones((np.shape(mach)[0],np.shape(XAH)[-1],np.shape(XAH)[-1]))
-    beta_2 = np.atleast_3d(beta_2)
-    beta_2 = beta_2*sized_ones
-=======
     XAH   = np.atleast_2d(VD.XAH*1.) 
     YAH   = np.atleast_2d(VD.YAH*1.) 
     ZAH   = np.atleast_2d(VD.ZAH*1.) 
@@ -114,7 +80,6 @@
     sized_ones = np.ones((np.shape(mach)[0],shape,shape))
     beta_2     = np.atleast_3d(beta_2)
     beta_2     = beta_2*sized_ones
->>>>>>> 9429f1b2
     
     # -------------------------------------------------------------------------------------------
     # Compute velocity induced by horseshoe vortex segments on every control point by every panel
@@ -134,15 +99,9 @@
     XA_TE[boolean], XB_TE[boolean] = XB_TE[boolean], XA_TE[boolean]
     
     # Transpose thing
-<<<<<<< HEAD
-    XC    = np.swapaxes(XC,1,2) 
-    YC    = np.swapaxes(YC,1,2) 
-    ZC    = np.swapaxes(ZC,1,2)  
-=======
     XC    = XC.T
     YC    = YC.T
     ZC    = ZC.T 
->>>>>>> 9429f1b2
     
     # These vortices will use AH and BH, rather than the typical location
     xa = XAH
@@ -179,13 +138,8 @@
     s = np.abs(y1bar)
     t = x1bar/y1bar  
     length = np.shape(s)[-1]
-<<<<<<< HEAD
-    s = np.repeat(s,length,axis=1)
-    t = np.repeat(t,length,axis=1)
-=======
     s = np.repeat(s,length,axis=0)
     t = np.repeat(t,length,axis=0)
->>>>>>> 9429f1b2
     
     X1 = xobar + t*s # In a planar case XC-XAH
     Y1 = yobar + s   # In a planar case YC-YAH
@@ -228,44 +182,6 @@
     sub = beta_2>0
     sup = beta_2<=0
     
-<<<<<<< HEAD
-    B2_sub     = B2[sub]
-    B2_sup     = B2[sup]
-    XSQ1_sub   = XSQ1[sub]
-    XSQ1_sup   = XSQ1[sup]
-    XSQ2_sub   = XSQ2[sub]
-    XSQ2_sup   = XSQ2[sup]
-    RO1_sub    = RO1[sub]
-    RO1_sup    = RO1[sup]
-    RO2_sub    = RO2[sub]
-    RO2_sup    = RO2[sup]    
-    XTY_sub    = XTY[sub]
-    XTY_sup    = XTY[sup]
-    T_sub      = t[sub]
-    T_sup      = t[sup]
-    ZSQ_sub    = ZSQ[sub]
-    ZSQ_sup    = ZSQ[sup]
-    X1_sub     = X1[sub]
-    X1_sup     = X1[sup]
-    X2_sub     = X2[sub]
-    X2_sup     = X2[sup]    
-    Y1_sub     = Y1[sub]
-    Y1_sup     = Y1[sup]
-    Y2_sub     = Y2[sub]
-    Y2_sup     = Y2[sup]
-    RAD1_sup   = RAD1[sup]
-    RAD2_sup   = RAD2[sup]
-    RTV1_sub   = RTV1[sub]
-    RTV1_sup   = RTV1[sup]
-    RTV2_sub   = RTV2[sub]
-    RTV2_sup   = RTV2[sup]
-    TOL_sup    = TOL[sup]
-    TOLSQ_sub  = TOLSQ[sub]
-    TOLSQ_sup  = TOLSQ[sup]
-    TOLSQ2_sup = TOLSQ2[sup] 
-    zobar_sub  = zobar[sub]
-    zobar_sup  = zobar[sup]
-=======
     B2_sub     = np.reshape(B2[sub],(-1,shape,shape))
     B2_sup     = np.reshape(B2[sup],(-1,shape,shape))
     RO1_sub    = np.reshape(RO1[sub],(-1,shape,shape))
@@ -274,21 +190,15 @@
     RO2_sup    = np.reshape(RO2[sup],(-1,shape,shape))
     RAD1_sup   = np.reshape(RAD1[sup],(-1,shape,shape))
     RAD2_sup   = np.reshape(RAD2[sup],(-1,shape,shape))
->>>>>>> 9429f1b2
     RFLAG_sup  = RFLAG[mach_f>1]
     
     if np.sum(sub)>0:
         # COMPUTATION FOR SUBSONIC HORSESHOE VORTEX
-<<<<<<< HEAD
-        U_sub, V_sub, W_sub = subsonic(zobar_sub,XSQ1_sub,RO1_sub,XSQ2_sub,RO2_sub,XTY_sub,T_sub,B2_sub,ZSQ_sub,\
-                                       TOLSQ_sub,X1_sub,Y1_sub,X2_sub,Y2_sub,RTV1_sub,RTV2_sub)
-=======
         U_sub, V_sub, W_sub = subsonic(zobar,XSQ1,RO1_sub,XSQ2,RO2_sub,XTY,t,B2_sub,ZSQ,TOLSQ,X1,Y1,X2,Y2,RTV1,RTV2)
         U_sub = U_sub.flatten()
         V_sub = V_sub.flatten()
         W_sub = W_sub.flatten()        
         
->>>>>>> 9429f1b2
     else:
         U_sub = []
         V_sub = []
@@ -301,31 +211,6 @@
     
     # COMPUTATION FOR SUPERSONIC HORSESHOE VORTEX
     RNMAX       = n_cw # number of chordwise panels
-<<<<<<< HEAD
-    LE_A_pts_x  = XA1[:,:,0:n_cp*n_w:n_cw]
-    LE_B_pts_x  = XB1[:,:,0:n_cp*n_w:n_cw]
-    LE_X        = (LE_A_pts_x+LE_B_pts_x)/2
-    LE_X        = np.repeat(LE_X,n_cw,axis=2)
-    LE_A_pts_z  = ZA1[:,:,0:n_cp*n_w:n_cw]
-    LE_B_pts_z  = ZB1[:,:,0:n_cp*n_w:n_cw]
-    LE_Z        = (LE_A_pts_z+LE_B_pts_z)/2    
-    LE_Z        = np.repeat(LE_Z,n_cw,axis=2)
-    TE_X        = (XB_TE + XA_TE)/2
-    TE_Z        = (ZB_TE + ZA_TE)/2
-    CHORD       = np.sqrt((TE_X-LE_X)**2 + (TE_Z-LE_Z)**2 )
-    CHORD       = np.repeat(CHORD,length,axis=1)
-    EYE         = np.eye(np.shape(CHORD)[-1]).flatten()
-    EYE         = np.tile(EYE,np.sum(mach>1))
-    CHORD_sup   = CHORD[sup]
-    ZETA        = (LE_Z-TE_Z)/(LE_X-TE_X) # Zeta is the tangent incidence angle of the chordwise strip. LE to TE
-    ZETA        = ZETA[:,0,:] # Fix the shape for later
-    
-    if np.sum(sup)>0:
-        U_sup, V_sup, W_sup, RFLAG_sup = supersonic(zobar_sup,XSQ1_sup,RO1_sup,XSQ2_sup,RO2_sup,XTY_sup,T_sup,B2_sup,\
-                                                    ZSQ_sup,TOLSQ_sup,TOL_sup,TOLSQ2_sup,X1_sup,Y1_sup,X2_sup,Y2_sup,\
-                                                    RAD1_sup,RAD2_sup,RTV1_sup,RTV2_sup,CUTOFF,CHORD_sup,RNMAX,\
-                                                    EYE,n_cw,n_cp,n_w,RFLAG_sup)
-=======
     LE_A_pts_x  = XA1[:,0:n_cp*n_w:n_cw]
     LE_B_pts_x  = XB1[:,0:n_cp*n_w:n_cw]
     LE_X        = (LE_A_pts_x+LE_B_pts_x)/2
@@ -350,7 +235,6 @@
         U_sup = U_sup.flatten()
         V_sup = V_sup.flatten()
         W_sup = W_sup.flatten()
->>>>>>> 9429f1b2
     else:
         U_sup = []
         V_sup = []
@@ -387,7 +271,6 @@
 
     Assumptions: 
     Trailing vortex legs infinity are alligned to freestream
-<<<<<<< HEAD
 
     Source:  
     1. Miranda, Luis R., Robert D. Elliot, and William M. Baker. "A generalized vortex 
@@ -410,266 +293,6 @@
     Y1      Y coordinate of the left side of the vortex  [m]
     X2      X coordinate of the right side of the vortex [m]
     Y2      Y coordinate of the right side of the vortex [m]
-    RTV1    coefficient                                  [-]
-    RTV2    coefficient                                  [-]
-
-    
-    Outputs:           
-    U       X velocity       [unitless]
-    V       Y velocity       [unitless]
-    W       Z velocity       [unitless]
-
-    Properties Used:
-    N/A
-    """  
-    
-    CPI  = 4 * np.pi
-    ARG1 = XSQ1 - RO1
-    RAD1 = np.sqrt(ARG1)
-    ARG2 = XSQ2 - RO2
-    RAD2 = np.sqrt(ARG2)
-    
-    XBSQ = XTY * XTY
-    TBZ  = (T*T-B2)*ZSQ
-    DENOM = XBSQ + TBZ
-    
-    DENOM[DENOM<TOLSQ] = TOLSQ[DENOM<TOLSQ]
-    
-    FB1 = (T *X1 - B2 *Y1) /RAD1
-    FT1 = (X1 + RAD1) /(RAD1 *RTV1)
-    FT1[RTV1<TOLSQ] = 0.
-    
-    FB2 = (T *X2 - B2 *Y2) /RAD2
-    FT2 = (X2 + RAD2) /(RAD2 *RTV2)
-    FT2[RTV2<TOLSQ] = 0.
-    
-    QB = (FB1 - FB2) /DENOM
-    ZETAPI = Z /CPI
-    U = ZETAPI *QB
-    U[ZSQ<TOLSQ] = 0.
-    V = ZETAPI * (FT1 - FT2 - QB *T)
-    V[ZSQ<TOLSQ] = 0.
-    W = - (QB *XTY + FT1 *Y1 - FT2 *Y2) /CPI
-    
-    return U, V, W
-
-    
-def supersonic(Z,XSQ1,RO1,XSQ2,RO2,XTY,T,B2,ZSQ,TOLSQ,TOL,TOLSQ2,X1,Y1,X2,Y2,RAD1,RAD2,RTV1,RTV2,CUTOFF,CHORD,RNMAX,EYE,n_cw,n_cp,n_w,RFLAG):
-    """  This computes the induced velocities at each control point 
-    of the vehicle vortex lattice for supersonic mach numbers
-
-    Assumptions: 
-    Trailing vortex legs infinity are alligned to freestream
-=======
->>>>>>> 9429f1b2
-
-    Source:  
-    1. Miranda, Luis R., Robert D. Elliot, and William M. Baker. "A generalized vortex 
-    lattice method for subsonic and supersonic flow applications." (1977). (NASA CR)
-    
-    2. VORLAX Source Code
-
-    Inputs: 
-    Z       Z relative location of the vortices          [m]
-    XSQ1    X1 squared                                   [m^2]
-    RO1     coefficient                                  [-]
-    XSQ2    X2 squared                                   [m^2]
-    RO2     coefficient                                  [-]
-    XTY     AXIAL DISTANCE BETWEEN PROJECTION OF RECEIVING POINT ONTO HORSESHOE PLANE AND EXTENSION OF SKEWED LEG [m]
-    T       tangent of the horshoe vortex                [-] 
-    B2      mach^2-1 (-beta2)                            [-] 
-    ZSQ     Z squared                                    [m^2] 
-    TOLSQ   coefficient                                  [-]
-    X1      X coordinate of the left side of the vortex  [m]
-    Y1      Y coordinate of the left side of the vortex  [m]
-    X2      X coordinate of the right side of the vortex [m]
-    Y2      Y coordinate of the right side of the vortex [m]
-<<<<<<< HEAD
-    RAD1    array of zeros                               [-]
-    RAD2    array of zeros                               [-]
-    RTV1    coefficient                                  [-]
-    RTV2    coefficient                                  [-]
-    CUTOFF  coefficient                                  [-]
-    CHORD   chord length for a panel                     [m] 
-    RNMAX   number of chordwise panels                   [-]
-    EYE     eye matrix (linear algebra)                  [-]
-    n_cw    number of chordwise panels                   [-]
-    n_cp    number of control points                     [-]
-    n_w     number of wings                              [-]
-    RFLAG   sonic vortex flag                            [boolean] 
-
-    
-    Outputs:           
-    U       X velocity        [unitless]
-    V       Y velocity        [unitless]
-    W       Z velocity        [unitless]
-    RFLAG   sonic vortex flag [boolean] 
-
-    Properties Used:
-    N/A
-    """      
-    
-    CPI  = 2 * np.pi
-    ARG1 = XSQ1 - RO1
-    ARG2 = XSQ2 - RO2
-    
-    RAD1[ARG1>0.] = np.sqrt(ARG1[ARG1>0.])
-    RAD2[ARG2>0.] = np.sqrt(ARG2[ARG2>0.])
-    
-
-    ZETAPI = Z/CPI
-    
-    XBSQ  = XTY * XTY
-    TBZ   = (T *T - B2) *ZSQ
-    DENOM = XBSQ + TBZ
-    SIGN = np.ones_like(B2)
-    SIGN[DENOM<0] = -1.
-    DENOM[np.abs(DENOM)<TOLSQ] = SIGN[np.abs(DENOM)<TOLSQ]*TOLSQ[np.abs(DENOM)<TOLSQ]
-    
-    # Create a boolean for various conditions for F1 that goes to zero
-    bool1 = np.ones_like(B2) * True
-    bool1[X1<TOL]   = False
-    bool1[RAD1==0.] = False
-    RAD1[X1<TOL]    = 0.0
-    
-    REPS = CUTOFF*XSQ1
-    FRAD = RAD1
-
-    bool1[RO1>REPS] = False
-    FB1 = (T*X1-B2*Y1)/FRAD
-    FT1 = X1/(FRAD*RTV1)
-    FT1[RTV1<TOLSQ] = 0.
-    
-    # Use the boolean to turn things off
-    FB1[np.isnan(FB1)] = 1.
-    FT1[np.isnan(FT1)] = 1.
-    FB1[np.isinf(FB1)] = 1.
-    FT1[np.isinf(FT1)] = 1.    
-    FB1 = FB1*bool1
-    FT1 = FT1*bool1
-    
-    # Round 2
-    # Create a boolean for various conditions for F2 that goes to zero
-    bool2 = np.ones_like(B2) * True
-    bool2[X2<TOL]   = False
-    bool2[RAD2==0.] = False
-    RAD2[X2<TOL]    = 0.0
-    
-    REPS = CUTOFF *XSQ2
-    FRAD = RAD2    
-    
-    bool2[RO2>REPS] = False
-    FB2 = (T *X2 - B2 *Y2) /FRAD
-    FT2 = X2 /(FRAD *RTV2)
-    FT2[RTV2<TOLSQ] = 0.
-    
-    # Use the boolean to turn things off
-    FB2[np.isnan(FB2)] = 1.
-    FT2[np.isnan(FT2)] = 1.
-    FB2[np.isinf(FB2)] = 1.
-    FT2[np.isinf(FT2)] = 1.    
-    FB2 = FB2*bool2
-    FT2 = FT2*bool2
-    
-    QB = (FB1 - FB2) /DENOM
-    U  = ZETAPI *QB
-    V  = ZETAPI *(FT1 - FT2 - QB *T)
-    W  = - (QB *XTY + FT1 *Y1 - FT2 *Y2) /CPI    
-    
-    # COMPUTATION FOR SUPERSONIC HORSESHOE VORTEX WHEN RECEIVING POINT IS IN THE PLANE OF THE HORSESHOE
-    RAD1_in = RAD1[ZSQ<TOLSQ2]
-    RAD2_in = RAD2[ZSQ<TOLSQ2] 
-    Y1_in   = Y1[ZSQ<TOLSQ2]
-    Y2_in   = Y2[ZSQ<TOLSQ2]
-    XTY_in  = XTY[ZSQ<TOLSQ2]
-    TOL_in  = TOL[ZSQ<TOLSQ2]
-    
-    U_in, V_in, W_in = supersonic_in_plane(RAD1_in, RAD2_in, Y1_in, Y2_in, TOL_in, XTY_in, CPI)
-    
-    U[ZSQ<TOLSQ2] = U_in
-    V[ZSQ<TOLSQ2] = V_in
-    W[ZSQ<TOLSQ2] = W_in
-    
-    # DETERMINE IF TRANSVERSE VORTEX LEG OF HORSESHOE ASSOCIATED TO THE
-    # CONTROL POINT UNDER CONSIDERATION IS SONIC (SWEPT PARALLEL TO MACH
-    # LINE)? IF SO THEN RFLAG = 0.0, OTHERWISE RFLAG = 1.0.
-    size   = n_cp*n_w
-    n_mach = int(len(B2)/(size**2))
-    T2     = T*T
-    T2_1d  = T2[0:size*n_mach]
-    T2F    = np.zeros_like(T2_1d)
-    T2A    = np.zeros_like(T2_1d)    
-    
-    F_ind  = np.linspace(0,size*n_mach-1,size*n_mach,dtype=int)
-    F_mask = np.ones_like(F_ind,dtype=bool)
-    F_mask[(n_cw-1)::n_cw] = False
-    F_ind  = F_ind[F_mask]   
-
-    
-    A_ind  = np.linspace(0,size*n_mach-1,size*n_mach,dtype=int)
-    A_mask = np.ones_like(A_ind,dtype=bool)
-    A_mask[::n_cw] = False
-    A_ind  = A_ind[A_mask]
-    
-    T2F[A_ind] = T2_1d[F_ind]
-    T2A[F_ind] = T2_1d[A_ind]
-    
-    # Zero out terms on the LE and TE
-    T2F[(n_cw-1)::n_cw] = 0.
-    T2A[0::n_cw]        = 0.
-
-    # Create a smaller B2 vector
-    B2_inds = np.array(np.ravel(np.atleast_2d(np.linspace(0,size-1,size)).T + (size**2)*np.linspace(0,n_mach-1,n_mach),order='F'),dtype=int)
-    B2_1D   = B2[B2_inds]
-
-    TRANS = (B2_1D-T2F)*(B2_1D-T2A)
-    FLAG  = np.zeros_like(TRANS)
-    FLAG[TRANS<0] = 1
-    FLAG_bool = np.array(FLAG,dtype=bool)
-    RFLAG[TRANS<0] = 0.
-
-    # COMPUTE THE GENERALIZED PRINCIPAL PART OF THE VORTEX-INDUCED VELOCITY INTEGRAL, WWAVE.
-    # FROM LINE 2647 VORLAX, the IR .NE. IRR means that we're looking at vortices that affect themselves
-    WWAVE = np.zeros_like(W)
-    COX   = CHORD /RNMAX
-    WWAVE[B2>T2] = - 0.5 *np.sqrt(B2[B2>T2] -T2[B2>T2] )/COX[B2>T2] 
-    
-    W = W + EYE*WWAVE    
-    
-    # IF CONTROL POINT BELONGS TO A SONIC HORSESHOE VORTEX, AND THE
-    # SENDING ELEMENT IS SUCH HORSESHOE, THEN MODIFY THE NORMALWASH
-    # COEFFICIENTS IN SUCH A WAY THAT THE STRENGTH OF THE SONIC VORTEX
-    # WILL BE THE AVERAGE OF THE STRENGTHS OF THE HORSESHOES IMMEDIATELY
-    # IN FRONT OF AND BEHIND IT.
-    
-    # Zero out the row
-    FLAG_bool_rep     = np.repeat(FLAG_bool,size)
-    W[FLAG_bool_rep]  = 0. # Default to zero
-
-    # The self velocity goes to 2
-    FLAG_bool_split   = np.array(np.split(FLAG_bool,n_mach))
-    FLAG_ind          = np.array(np.where(FLAG_bool_split))
-    squares           = np.tile(np.atleast_3d(np.zeros((size,size))),n_mach)
-    squares[FLAG_ind[1],FLAG_ind[1],FLAG_ind[0]] = 1
-    squares           = np.ravel(squares,order='F')
-    
-    FLAG_bool_self    = np.where(squares==1)[0]
-    W[FLAG_bool_self] = 2. # It's own value, -2
-    
-    # The panels before and after go to -1
-    FLAG_bool_bef = FLAG_bool_self - 1
-    FLAG_bool_aft = FLAG_bool_self + 1
-    W[FLAG_bool_bef] = -1.
-    W[FLAG_bool_aft] = -1.
-
-    return U, V, W, RFLAG
-
-
-def supersonic_in_plane(RAD1,RAD2,Y1,Y2,TOL,XTY,CPI):
-    """  This computes the induced velocities at each control point 
-    in the special case where the vortices lie in the same plane
-    
-=======
     RTV1    coefficient                                  [-]
     RTV2    coefficient                                  [-]
 
@@ -942,7 +565,6 @@
     """  This computes the induced velocities at each control point 
     in the special case where the vortices lie in the same plane
     
->>>>>>> 9429f1b2
     Assumptions: 
     Trailing vortex legs infinity are alligned to freestream
 
@@ -974,8 +596,6 @@
     F1 = np.zeros_like(RAD1)
     F2 = np.zeros_like(RAD2)
     
-<<<<<<< HEAD
-=======
     reps = int(np.shape(F1)[0]/np.size(Y1))
     
     Y1  = np.tile(Y1,reps)
@@ -983,7 +603,6 @@
     TOL = np.tile(TOL,reps)
     XTY = np.tile(XTY,reps)
     
->>>>>>> 9429f1b2
     F1[np.abs(Y1)>TOL] = RAD1[np.abs(Y1)>TOL]/Y1[np.abs(Y1)>TOL]
     F2[np.abs(Y2)>TOL] = RAD2[np.abs(Y2)>TOL]/Y2[np.abs(Y2)>TOL]
     
