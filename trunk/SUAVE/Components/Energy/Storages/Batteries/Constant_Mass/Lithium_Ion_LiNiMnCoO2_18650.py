## @ingroup Components-Energy-Storages-Batteries-Constant_Mass
# Lithium_Ion_LiNiMnCoO2_18650.py
# 
# Created:  Feb 2020, M. Clarke
# Modified: Sep 2021, R. Erhard

# ----------------------------------------------------------------------
#  Imports
# ---------------------------------------------------------------------- 
import SUAVE
from SUAVE.Core   import Units , Data
from .Lithium_Ion import Lithium_Ion 
from SUAVE.Methods.Power.Battery.Cell_Cycle_Models.LiNiMnCoO2_cell_cycle_model import compute_NMC_cell_state_variables
from SUAVE.Methods.Power.Battery.compute_net_generated_battery_heat            import compute_net_generated_battery_heat

import numpy as np
import os
from scipy.integrate    import  cumtrapz , odeint 
from scipy.interpolate  import RegularGridInterpolator 

## @ingroup Components-Energy-Storages-Batteries-Constant_Mass
class Lithium_Ion_LiNiMnCoO2_18650(Lithium_Ion):
    """ Specifies discharge/specific energy characteristics specific 
        18650 lithium-nickel-manganese-cobalt-oxide battery cells     
        
        Assumptions:
        Convective Thermal Conductivity Coefficient corresponds to forced
        air cooling in 35 m/s air 
        
        Source:
        Automotive Industrial Systems Company of Panasonic Group, Technical Information of 
        NCR18650G, URL https://www.imrbatteries.com/content/panasonic_ncr18650g.pdf
        
        convective  heat transfer coefficient, h 
        Jeon, Dong Hyup, and Seung Man Baek. "Thermal modeling of cylindrical 
        lithium ion battery during discharge cycle." Energy Conversion and Management
        52.8-9 (2011): 2973-2981.
        
        thermal conductivity, k 
        Yang, Shuting, et al. "A Review of Lithium-Ion Battery Thermal Management 
        System Strategies and the Evaluate Criteria." Int. J. Electrochem. Sci 14
        (2019): 6077-6107.
        
        specific heat capacity, Cp
        (axial and radial)
        Yang, Shuting, et al. "A Review of Lithium-Ion Battery Thermal Management 
        System Strategies and the Evaluate Criteria." Int. J. Electrochem. Sci 14
        (2019): 6077-6107.
        
        # Electrode Area
        Muenzel, Valentin, et al. "A comparative testing study of commercial
        18650-format lithium-ion battery cells." Journal of The Electrochemical
        Society 162.8 (2015): A1592.
        
        Inputs:
        None
        
        Outputs:
        None
        
        Properties Used:
        N/A
    """       
    
    def __defaults__(self):    
        self.tag                              = 'Lithium_Ion_LiNiMnCoO2_Cell' 
                                              
                                              

        self.cell.diameter                    = 0.0185                                                   # [m]
        self.cell.height                      = 0.0653                                                   # [m]
        self.cell.mass                        = 0.048 * Units.kg                                         # [kg]
        self.cell.surface_area                = (np.pi*self.cell.height*self.cell.diameter) + (0.5*np.pi*self.cell.diameter**2)  # [m^2]
        self.cell.volume                      = np.pi*(0.5*self.cell.diameter)**2*self.cell.height 
        self.cell.density                     = self.cell.mass/self.cell.volume                          # [kg/m^3]  
        self.cell.electrode_area              = 0.0342                                                   # [m^2] 
                                                                                               
        self.cell.max_voltage                 = 4.2                                                      # [V]
        self.cell.nominal_capacity            = 3.55                                                     # [Amp-Hrs]
        self.cell.nominal_voltage             = 3.6                                                      # [V] 
        self.cell.charging_voltage            = self.cell.nominal_voltage                                # [V] 
        
        self.watt_hour_rating                 = self.cell.nominal_capacity  * self.cell.nominal_voltage  # [Watt-hours]      
        self.specific_energy                  = self.watt_hour_rating*Units.Wh/self.cell.mass            # [J/kg]
        self.specific_power                   = self.specific_energy/self.cell.nominal_capacity          # [W/kg]   
        self.resistance                       = 0.025                                                    # [Ohms]
                                                                                                         
        self.specific_heat_capacity           = 1108                                                     # [J/kgK]  
        self.cell.specific_heat_capacity      = 1108                                                     # [J/kgK]    
        self.cell.radial_thermal_conductivity = 0.4                                                      # [J/kgK]  
        self.cell.axial_thermal_conductivity  = 32.2                                                     # [J/kgK] # estimated  
                                              
        battery_raw_data                      = load_battery_results()                                                   
        self.discharge_performance_map        = create_discharge_performance_map(battery_raw_data)  
        
        return  
    
    def energy_calc(self,numerics,battery_discharge_flag = True ): 
        '''This is an electric cycle model for 18650 lithium-nickel-manganese-cobalt-oxide
           battery cells. The model uses experimental data performed
           by the Automotive Industrial Systems Company of Panasonic Group 
              
           Sources:  
           Internal Resistance Model:
           Zou, Y., Hu, X., Ma, H., and Li, S. E., "Combined State of Charge and State of
           Health estimation over lithium-ion battery cellcycle lifespan for electric 
           vehicles,"Journal of Power Sources, Vol. 273, 2015, pp. 793-803.
           doi:10.1016/j.jpowsour.2014.09.146,URLhttp://dx.doi.org/10.1016/j.jpowsour.2014.09.146. 
            
           Battery Heat Generation Model and  Entropy Model:
           Jeon, Dong Hyup, and Seung Man Baek. "Thermal modeling of cylindrical lithium ion 
           battery during discharge cycle." Energy Conversion and Management 52.8-9 (2011): 
           2973-2981. 
           
           Assumtions:
           1) All battery modules exhibit the same themal behaviour. 
           
           Inputs:
             battery.
                   I_bat             (max_energy)                          [Joules]
                   cell_mass         (battery cell mass)                   [kilograms]
                   Cp                (battery cell specific heat capacity) [J/(K kg)] 
                   t                 (battery age in days)                 [days] 
                   T_ambient         (ambient temperature)                 [Kelvin]
                   T_current         (pack temperature)                    [Kelvin]
                   T_cell            (battery cell temperature)            [Kelvin]
                   E_max             (max energy)                          [Joules]
                   E_current         (current energy)                      [Joules]
                   Q_prior           (charge throughput)                   [Amp-hrs]
                   R_growth_factor   (internal resistance growth factor)   [unitless]
           
             inputs.
                   I_bat             (current)                             [amps]
                   P_bat             (power)                               [Watts]
           
           Outputs:
             battery.
                  current_energy                                           [Joules]
                  cell_temperature                                         [Kelvin]
                  resistive_losses                                         [Watts]
                  load_power                                               [Watts]
                  current                                                  [Amps]
                  battery_voltage_open_circuit                             [Volts]
                  battery_thevenin_voltage                                 [Volts]
                  cell_charge_throughput                                   [Amp-hrs]
                  internal_resistance                                      [Ohms]
                  battery_state_of_charge                                  [unitless]
                  depth_of_discharge                                       [unitless]
                  battery_voltage_under_load                               [Volts]
           
        '''
        # Unpack varibles 
        battery                  = self
        I_bat                    = battery.inputs.current
        P_bat                    = battery.inputs.power_in   
        cell_mass                = battery.cell.mass   
        electrode_area           = battery.cell.electrode_area
        Cp                       = battery.cell.specific_heat_capacity  
        As_cell                  = battery.cell.surface_area  
        V_th0                    = battery.initial_thevenin_voltage 
        T_current                = battery.pack_temperature      
        T_cell                   = battery.cell_temperature     
        E_max                    = battery.max_energy
        R_growth_factor          = battery.R_growth_factor 
        E_current                = battery.current_energy 
        Q_prior                  = battery.cell_charge_throughput  
        battery_data             = battery.discharge_performance_map  
        I                        = numerics.time.integrate  
              
        # ---------------------------------------------------------------------------------
        # Compute battery electrical properties 
        # --------------------------------------------------------------------------------- 
        # Calculate the current going into one cell  
        n_series          = battery.pack_config.series  
        n_parallel        = battery.pack_config.parallel
        n_total           = battery.pack_config.total
        Nn                = battery.module_config.normal_count            
        Np                = battery.module_config.parallel_count          
        n_total_module    = Nn*Np        

        if battery_discharge_flag:
            I_cell = I_bat/n_parallel
        else: 
            I_cell = -I_bat/n_parallel 
        
        # State of charge of the battery
        initial_discharge_state = np.dot(I,P_bat) + E_current[0]
        SOC_old =  np.divide(initial_discharge_state,E_max) 
          
        # Make sure things do not break by limiting current, temperature and current 
        SOC_old[SOC_old < 0.] = 0.  
        SOC_old[SOC_old > 1.] = 1.   
        
        T_cell[T_cell<272.65]  = 272.65
        T_cell[T_cell>322.65]  = 322.65
        
        battery.cell_temperature = T_cell
        battery.pack_temperature = T_cell
        
        # ---------------------------------------------------------------------------------
        # Compute battery cell temperature 
        # ---------------------------------------------------------------------------------
        # Determine temperature increase         
        sigma   = 139 # Electrical conductivity
        n       = 1
        F       = 96485 # C/mol Faraday constant    
        delta_S = -496.66*(SOC_old)**6 +  1729.4*(SOC_old)**5 + -2278 *(SOC_old)**4 +  1382.2 *(SOC_old)**3 + \
                  -380.47*(SOC_old)**2 + 46.508*(SOC_old) + -10.692  
        
        i_cell         = I_cell/electrode_area # current intensity 
        q_dot_entropy  = -(T_cell)*delta_S*i_cell/(n*F)       
        q_dot_joule    = (i_cell**2)/sigma                   
        Q_heat_gen     = (q_dot_joule + q_dot_entropy)*As_cell 
        q_joule_frac   = q_dot_joule/(q_dot_joule + q_dot_entropy)
        q_entropy_frac = q_dot_entropy/(q_dot_joule + q_dot_entropy)
        
        # Compute net heat generated 
        P_net = compute_net_generated_battery_heat(n_total,battery,Q_heat_gen)    
        
        dT_dt     = P_net/(cell_mass*n_total_module*Cp)
        T_current = T_current[0] + np.dot(I,dT_dt)  
        
        # Power going into the battery accounting for resistance losses
        P_loss = n_total*Q_heat_gen
        P = P_bat - np.abs(P_loss)      
        
        # Compute State Variables
        V_ul  = compute_NMC_cell_state_variables(battery_data,SOC_old,T_cell,I_cell)  
            
        # Thevenin Time Constnat 
        tau_Th  =   2.151* np.exp(2.132 *SOC_old) + 27.2 
        
        # Thevenin Resistance 
        R_Th    =  -1.212* np.exp(-0.03383*SOC_old) + 1.258
         
        # Thevenin Capacitance 
        C_Th     = tau_Th/R_Th
        
        # Li-ion battery interal resistance
        R_0      =  0.01483*(SOC_old**2) - 0.02518*SOC_old + 0.1036 
        
        # Update battery internal and thevenin resistance with aging factor
        R_0_aged = R_0 * R_growth_factor
         
        # Compute thevening equivalent voltage   
        V_th0  = V_th0/n_series
        V_Th   = compute_thevenin_voltage(V_th0,I_cell,C_Th ,R_Th,numerics.time.control_points[:,0])
        
        # Voltage under load: 
        V_oc      = V_ul + V_Th + (I_cell * R_0_aged) 
        
        # ---------------------------------------------------------------------------------
        # Compute updates state of battery 
        # ---------------------------------------------------------------------------------   
        
        # Determine actual power going into the battery accounting for resistance losses
        E_bat = np.dot(I,P) 
                
        # Determine current energy state of battery (from all previous segments)          
        E_current = E_bat + E_current[0]
        E_current[E_current>E_max] = E_max
        
        # Determine new State of Charge 
        SOC_new = np.divide(E_current, E_max)
        SOC_new[SOC_new<0] = 0. 
        SOC_new[SOC_new>1] = 1.
        DOD_new = 1 - SOC_new 
        
        # Determine new charge throughput (the amount of charge gone through the battery)
        Q_total    = np.atleast_2d(np.hstack(( Q_prior[0] , Q_prior[0] + cumtrapz(I_cell[:,0], x = numerics.time.control_points[:,0])/Units.hr ))).T   
        
        # If SOC is negative, voltage under load goes to zero 
        V_ul[SOC_new < 0.] = 0.
            
        # Pack outputs
        battery.current_energy                     = E_current
        battery.cell_temperature                   = T_current 
        battery.pack_temperature                   = T_current 
        battery.cell_joule_heat_fraction           = q_joule_frac
        battery.cell_entropy_heat_fraction         = q_entropy_frac
        battery.resistive_losses                   = P_loss
        battery.load_power                         = V_ul*n_series*I_bat
        battery.current                            = I_bat
        battery.voltage_open_circuit               = V_oc*n_series
        battery.cell_voltage_open_circuit          = V_oc
        battery.cell_current                       = I_cell
        battery.thevenin_voltage                   = V_Th*n_series
        battery.cell_thevenin_voltage              = V_Th
        battery.cell_charge_throughput             = Q_total   
        battery.heat_energy_generated              = Q_heat_gen*n_total_module    
        battery.internal_resistance                = R_0*n_series
        battery.state_of_charge                    = SOC_new
        battery.depth_of_discharge                 = DOD_new
        battery.voltage_under_load                 = V_ul*n_series 
        battery.cell_voltage_under_load            = V_ul
        
        return battery 
    
    def append_battery_unknowns(self,segment): 
        """ Appends unknowns specific to NMC cells which are unpacked from the mission solver and send to the network.
    
            Assumptions:
            None
    
            Source:
            N/A
    
            Inputs:
            segment.state.unknowns.battery_cell_temperature   [Kelvin]
            segment.state.unknowns.battery_state_of_charge    [unitless]
            segment.state.unknowns.battery_current            [Amperes]
    
            Outputs: 
            segment.state.conditions.propulsion.battery_cell_temperature  [Kelvin]  
            segment.state.conditions.propulsion.battery_state_of_charge   [unitless]
            segment.state.conditions.propulsion.battery_current           [Amperes]
    
            Properties Used:
            N/A
        """             
        # Check if this segment set the initial energy
        if hasattr(segment,'battery_energy'):
            SOC_init = 1
        else:
            SOC_init = 0   
            
        propulsion = segment.state.conditions.propulsion
        
<<<<<<< HEAD
        segment.state.conditions.propulsion.battery_cell_temperature    = segment.state.unknowns.battery_cell_temperature
        segment.state.conditions.propulsion.battery_state_of_charge[SOC_init:,0]  = segment.state.unknowns.battery_state_of_charge[:,0]
        segment.state.conditions.propulsion.battery_current             = segment.state.unknowns.battery_current          
=======
        propulsion.battery_cell_temperature              = segment.state.unknowns.battery_cell_temperature 
        propulsion.battery_state_of_charge[SOC_init:,0]  = segment.state.unknowns.battery_state_of_charge[:,0]
        propulsion.battery_current                       = segment.state.unknowns.battery_current          
>>>>>>> 74996fb8
    
        return     
    

    def append_battery_residuals(self,segment,network): 
        """ Packs the residuals specific to NMC cells to be sent to the mission solver.
    
            Assumptions:
            None
    
            Source:
            N/A
    
            Inputs:
            segment.state.conditions.propulsion:
                battery_state_of_charge      [unitless] 
                battery_cell_temperature     [Kelvin]        
                battery_current              [Amperes]
            segment.state.unknowns.
                battery_state_of_charge      [unitless]
                battery_cell_temperature     [Kelvin]  
                battery_current              [Amperes]
            Outputs:
            None
    
            Properties Used:
            None
        """      
        
        SOC_actual   = segment.state.conditions.propulsion.battery_state_of_charge
        SOC_predict  = segment.state.unknowns.battery_state_of_charge 
    
        Temp_actual  = segment.state.conditions.propulsion.battery_cell_temperature 
        Temp_predict = segment.state.unknowns.battery_cell_temperature   
    
        i_actual     = segment.state.conditions.propulsion.battery_current
        i_predict    = segment.state.unknowns.battery_current    
        
        # Check if this segment set the initial energy
        if hasattr(segment,'battery_energy'):
            SOC_init = 1
        else:
            SOC_init = 0
                
    
        # Return the residuals  
        segment.state.residuals.network.SOC         = SOC_predict  - SOC_actual[SOC_init:,:]  
        segment.state.residuals.network.temperature = Temp_predict - Temp_actual
        segment.state.residuals.network.current     = i_predict    - i_actual  
        
        return  
    
    def append_battery_unknowns_and_residuals_to_segment(self,segment,initial_voltage,
                                              initial_battery_cell_temperature , initial_battery_state_of_charge,
                                              initial_battery_cell_current,initial_battery_cell_thevenin_voltage): 
        """ Sets up the information that the mission needs to run a mission segment using this network
    
            Assumptions:
            None
    
            Source:
            N/A
    
            Inputs:  
            initial_voltage                       [volts] 
            initial_battery_cell_temperature      [Kelvin]
            initial_battery_state_of_charge       [unitless]
            initial_battery_cell_current          [Amperes]
            initial_battery_cell_thevenin_voltage [Volts]
            
            Outputs
            None
            
            Properties Used:
            N/A
        """        
        # setup the state
        n_points = segment.state.numerics.number_control_points        
        
        segment.state.unknowns.expand_rows(n_points)
        ones_row = segment.state.unknowns.ones_row
        
        # Check if this segment set the initial energy
        if hasattr(segment,'battery_energy'):
            SOC_OR = segment.state.unknowns.ones_row_m1
        else:
            SOC_OR = segment.state.unknowns.ones_row          
        
<<<<<<< HEAD
        parallel                                           = self.pack_config.parallel            
        segment.state.unknowns.battery_state_of_charge     = initial_battery_state_of_charge       * SOC_OR(1)  
        segment.state.unknowns.battery_cell_temperature    = initial_battery_cell_temperature      * ones_row(1) 
        segment.state.unknowns.battery_current             = initial_battery_cell_current*parallel * ones_row(1)  
=======
        parallel                                        = self.pack_config.parallel            
        segment.state.unknowns.battery_state_of_charge  = initial_battery_state_of_charge       * SOC_OR(1)  
        segment.state.unknowns.battery_cell_temperature = initial_battery_cell_temperature      * ones_row(1) 
        segment.state.unknowns.battery_current          = initial_battery_cell_current*parallel * ones_row(1)  
>>>>>>> 74996fb8
        
        return   

    def compute_voltage(self,state):  
        """ Computes the voltage of a single NMC cell or a battery pack of NMC cells  
    
            Assumptions:
            None
    
            Source:
            N/A
    
            Inputs:  
                self    - battery data structure             [unitless]
                state   - segment unknowns to define voltage [unitless]
            
            Outputs
                V_ul    - under-load voltage                 [volts]
             
            Properties Used:
            N/A
        """           
        
        # Unpack battery properties
        battery           = self
        battery_data      = battery.discharge_performance_map
        n_series          = battery.pack_config.series  
        n_parallel        = battery.pack_config.parallel
        
        # Unpack segment state properties  
        SOC        = state.conditions.propulsion.battery_state_of_charge
        T_cell     = state.conditions.propulsion.battery_cell_temperature
        I_cell     = state.conditions.propulsion.battery_current/n_parallel 
        V_th       = state.conditions.propulsion.battery_thevenin_voltage

        # Link Temperature 
        battery.cell_temperature         = T_cell  
        battery.initial_thevenin_voltage = V_th[0,0]
        
        # Compute State Variables
        V_ul_cell = compute_NMC_cell_state_variables(battery_data,SOC,T_cell,I_cell) 
        
        # Voltage under load
        V_ul    = n_series*V_ul_cell    
           
        return V_ul 
    
    def update_battery_state_of_health(self,segment,increment_battery_cycle_day = False):  
        """ This is an aging model for 18650 lithium-nickel-manganese-cobalt-oxide batteries. 
       
        Source: 
        Schmalstieg, Johannes, et al. "A holistic aging model for Li (NiMnCo) O2
        based 18650 lithium-ion batteries." Journal of Power Sources 257 (2014): 325-334.
          
        Assumptions:
        None
    
        Inputs:
          segment.conditions.propulsion. 
             battery_cycle_day                                                      [unitless]
             battery_cell_temperature                                               [Kelvin] 
             battery_voltage_open_circuit                                           [Volts] 
             battery_charge_throughput                                              [Amp-hrs] 
             battery_state_of_charge                                                [unitless] 
        
        Outputs:
           segment.conditions.propulsion.
             battery_capacity_fade_factor     (internal resistance growth factor)   [unitless]
             battery_resistance_growth_factor (capactance (energy) growth factor)   [unitless]  
             
        Properties Used:
        N/A 
        """    
        n_series   = self.pack_config.series
        SOC        = segment.conditions.propulsion.battery_state_of_charge
        V_ul       = segment.conditions.propulsion.battery_voltage_under_load/n_series
        t          = segment.conditions.propulsion.battery_cycle_day         
        Q_prior    = segment.conditions.propulsion.battery_cell_charge_throughput[-1,0] 
        Temp       = np.mean(segment.conditions.propulsion.battery_cell_temperature) 
        
        # aging model  
        delta_DOD = abs(SOC[0][0] - SOC[-1][0])
        rms_V_ul  = np.sqrt(np.mean(V_ul**2)) 
        alpha_cap = (7.542*np.mean(V_ul) - 23.75) * 1E6 * np.exp(-6976/(Temp))  
        alpha_res = (5.270*np.mean(V_ul) - 16.32) * 1E5 * np.exp(-5986/(Temp))  
        beta_cap  = 7.348E-3 * (rms_V_ul - 3.667)**2 +  7.60E-4 + 4.081E-3*delta_DOD
        beta_res  = 2.153E-4 * (rms_V_ul - 3.725)**2 - 1.521E-5 + 2.798E-4*delta_DOD
        
        E_fade_factor   = 1 - alpha_cap*(t**0.75) - beta_cap*np.sqrt(Q_prior)   
        R_growth_factor = 1 + alpha_res*(t**0.75) + beta_res*Q_prior  
        
        segment.conditions.propulsion.battery_capacity_fade_factor     = E_fade_factor  
        segment.conditions.propulsion.battery_resistance_growth_factor = R_growth_factor
        
        if increment_battery_cycle_day:
            segment.conditions.propulsion.battery_cycle_day += 1 # update battery age by one day 
      
        return  
    

def compute_thevenin_voltage(V_th0,I,C_Th, R_Th,t):
    """ Computes the thevenin voltage of an NMC cell using SciPy ODE solver 
    
    Assumptions:
    None
    
    Source:
    None
    
    Inputs:   
        V_th0 - initial thevenin voltage [Volts]
        I     - cell current             [Amperes]
        C_th  - thevenin capacitance     [Coulombs]
        R_th  - thevenin resistnace      [Ohms]
        t     - discretized time         [seconds]

    Outputs:  
        V_th  - thevenin voltage         [Volts]
        
    Properties Used:
    N/A 
    """     
    n    = len(t)
    V_th = np.zeros(n)
    
    # Initial conditition
    V_th[0] = V_th0 
    
    for i in range(1,n): 
        z = odeint(model, V_th0, t, args=(I[i][0],C_Th[i][0], R_Th[i][0])) 
        z0 = z[1] 
        V_th[i] = z0[0] 
        
    return np.atleast_2d(V_th).T
     
def model(z,t,I,C_Th, R_Th):
    """ Computes the derivative of the thevenin voltage for the ODE solver
    
    Assumptions:
    None
    
    Source:
    None
    
    Inputs:   
        z        - ODE function                                [Unitless]
        I        - cell current                                [Amperes]
        C_th     - thevenin capacitance                        [Coulombs]
        R_th     - thevenin resistnace                         [Ohms]
        t        - discretized time                            [seconds]

    Outputs:  
        dVth_dt  - derivative of thevenin voltage w.r.t time   [Volts/time]
        
    Properties Used:
    N/A 
    """    
    V_th    = z[0]
    dVth_dt = I/C_Th - (V_th/(R_Th*C_Th))
    return [dVth_dt] 

def create_discharge_performance_map(battery_raw_data):
    """ Creates discharge and charge response surface for 
        LiNiMnCoO2 battery cells 
        
        Source:
        N/A
        
        Assumptions:
        N/A
        
        Inputs: 
            
        Outputs: 
        battery_data

        Properties Used:
        N/A
                                
    """  
    
    # Process raw data 
    processed_data = process_raw_data(battery_raw_data)
    
    # Create performance maps 
    battery_data = create_response_surface(processed_data) 
    
    return battery_data

def create_response_surface(processed_data):
    
    battery_map             = Data() 
    amps                    = np.linspace(0, 8, 5)
    temp                    = np.linspace(0, 50, 6) +  272.65
    SOC                     = np.linspace(0, 1, 15) 
    battery_map.Voltage     = RegularGridInterpolator((amps, temp, SOC), processed_data.Voltage)
    battery_map.Temperature = RegularGridInterpolator((amps, temp, SOC), processed_data.Temperature)
     
    return battery_map 

def process_raw_data(raw_data):
    """ Takes raw data and formats voltage as a function of SOC, current and temperature
        
        Source 
        N/A
        
        Assumptions:
        N/A
        
        Inputs:
        raw_Data     
            
        Outputs: 
        procesed_data 

        Properties Used:
        N/A
                                
    """
    processed_data = Data()
     
    processed_data.Voltage        = np.zeros((5,6,15,2)) # current , operating temperature , SOC vs voltage      
    processed_data.Temperature    = np.zeros((5,6,15,2)) # current , operating temperature , SOC  vs temperature 
    
    # Reshape  Data          
    raw_data.Voltage 
    for i, Amps in enumerate(raw_data.Voltage):
        for j , Deg in enumerate(Amps):
            min_x    = 0 
            max_x    = max(Deg[:,0])
            x        = np.linspace(min_x,max_x,15)
            y        = np.interp(x,Deg[:,0],Deg[:,1])
            vec      = np.zeros((15,2))
            vec[:,0] = x/max_x
            vec[:,1] = y
            processed_data.Voltage[i,j,:,:]= vec   
            
    for i, Amps in enumerate(raw_data.Temperature):
        for j , Deg in enumerate(Amps):
            min_x    = 0   
            max_x    = max(Deg[:,0])
            x        = np.linspace(min_x,max_x,15)
            y        = np.interp(x,Deg[:,0],Deg[:,1])
            vec      = np.zeros((15,2))
            vec[:,0] = x/max_x
            vec[:,1] = y
            processed_data.Temperature[i,j,:,:]= vec     
    
    return  processed_data  

def load_battery_results(): 
    '''Load experimental raw data of NMC cells 
    
    Source:
    Automotive Industrial Systems Company of Panasonic Group, Technical Information of 
    NCR18650G, URL https://www.imrbatteries.com/content/panasonic_ncr18650g.pdf
    
    Assumptions:
    N/A
    
    Inputs: 
    N/A
        
    Outputs: 
    battery_data

    Properties Used:
    N/A  
    '''    
    ospath    = os.path.abspath(__file__)
    separator = os.path.sep
    rel_path  = os.path.dirname(ospath) + separator     
    return SUAVE.Input_Output.SUAVE.load(rel_path+ 'NMC_Raw_Data.res')<|MERGE_RESOLUTION|>--- conflicted
+++ resolved
@@ -326,15 +326,10 @@
             
         propulsion = segment.state.conditions.propulsion
         
-<<<<<<< HEAD
-        segment.state.conditions.propulsion.battery_cell_temperature    = segment.state.unknowns.battery_cell_temperature
-        segment.state.conditions.propulsion.battery_state_of_charge[SOC_init:,0]  = segment.state.unknowns.battery_state_of_charge[:,0]
-        segment.state.conditions.propulsion.battery_current             = segment.state.unknowns.battery_current          
-=======
+
         propulsion.battery_cell_temperature              = segment.state.unknowns.battery_cell_temperature 
         propulsion.battery_state_of_charge[SOC_init:,0]  = segment.state.unknowns.battery_state_of_charge[:,0]
         propulsion.battery_current                       = segment.state.unknowns.battery_current          
->>>>>>> 74996fb8
     
         return     
     
@@ -422,18 +417,11 @@
             SOC_OR = segment.state.unknowns.ones_row_m1
         else:
             SOC_OR = segment.state.unknowns.ones_row          
-        
-<<<<<<< HEAD
-        parallel                                           = self.pack_config.parallel            
-        segment.state.unknowns.battery_state_of_charge     = initial_battery_state_of_charge       * SOC_OR(1)  
-        segment.state.unknowns.battery_cell_temperature    = initial_battery_cell_temperature      * ones_row(1) 
-        segment.state.unknowns.battery_current             = initial_battery_cell_current*parallel * ones_row(1)  
-=======
+
         parallel                                        = self.pack_config.parallel            
         segment.state.unknowns.battery_state_of_charge  = initial_battery_state_of_charge       * SOC_OR(1)  
         segment.state.unknowns.battery_cell_temperature = initial_battery_cell_temperature      * ones_row(1) 
         segment.state.unknowns.battery_current          = initial_battery_cell_current*parallel * ones_row(1)  
->>>>>>> 74996fb8
         
         return   
 
