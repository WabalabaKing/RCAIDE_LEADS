--- conflicted
+++ resolved
@@ -220,11 +220,8 @@
         # azimuth distribution 
         psi            = np.linspace(0,2*pi,Na+1)[:-1]
         psi_2d         = np.tile(np.atleast_2d(psi).T,(1,Nr))
-        psi_2d         = np.repeat(psi_2d[np.newaxis, :, :], ctrl_pts, axis=0)   
-<<<<<<< HEAD
-        azimuth_2d     = np.repeat(np.atleast_2d(psi).T[:,np.newaxis ,:], Nr, axis=1).T
-=======
->>>>>>> e1e78bc0
+        psi_2d         = np.repeat(psi_2d[np.newaxis, :, :], ctrl_pts, axis=0)    
+        azimuth_2d     = np.repeat(np.atleast_2d(psi).T[:,np.newaxis ,:], Nr, axis=1).T 
         
         # 2D radial distribution non dimensionalized
         chi_2d         = np.tile(chi ,(Na,1))            
@@ -393,8 +390,7 @@
         Cd          = ((1/Tp_Tinf)*(1/Rp_Rinf)**0.2)*Cdval  
         
         epsilon                  = Cd/Cl
-        epsilon[epsilon==np.inf] = 10. 
-<<<<<<< HEAD
+        epsilon[epsilon==np.inf] = 10.  
         
         # compute discretized distance , delta r and delta chi using central difference for internal points.
         # and forward/backward difference endpoints
@@ -437,63 +433,8 @@
         V_tot = np.zeros((ctrl_pts,Na,Nr,3))
         V_tot[:,:,:,0] = Va_2d  
         V_tot[:,:,:,1] = blade_Gamma_2d*B/(4*np.pi*r_dim_2d)
-        V_tot[:,:,:,2] = Vt_2d
-          
-=======
-
-        blade_T_distribution     = rho*(Gamma*(Wt-epsilon*Wa))*deltar 
-        blade_Q_distribution     = rho*(Gamma*(Wa+epsilon*Wt)*r)*deltar 
-        
-        if use_2d_analysis:
-            blade_T_distribution_2d = blade_T_distribution
-            blade_Q_distribution_2d = blade_Q_distribution
-            blade_Gamma_2d = Gamma
-            
-            # set 1d blade loadings to be the average:
-            blade_T_distribution    = np.mean((blade_T_distribution_2d), axis = 1)
-            blade_Q_distribution    = np.mean((blade_Q_distribution_2d), axis = 1)  
-            
-            Va_2d = Wa
-            Vt_2d = Wt
-            Va_avg = np.average(Wa, axis=1)      # averaged around the azimuth
-            Vt_avg = np.average(Wt, axis=1)      # averaged around the azimuth
-            
-            Va_ind_2d = va
-            Vt_ind_2d = vt
-            Vt_ind_avg    = np.average(vt, axis=1)
-            Va_ind_avg    = np.average(va, axis=1)          
-            
-        else:
-            Va_2d   = np.repeat(Wa.T[ : , np.newaxis , :], Na, axis=1).T
-            Vt_2d   = np.repeat(Wt.T[ : , np.newaxis , :], Na, axis=1).T
-    
-            blade_T_distribution_2d  = np.repeat(blade_T_distribution.T[ np.newaxis,:  , :], Na, axis=0).T 
-            blade_Q_distribution_2d  = np.repeat(blade_Q_distribution.T[ np.newaxis,:  , :], Na, axis=0).T 
-            blade_Gamma_2d           = np.repeat(Gamma.T[ : , np.newaxis , :], Na, axis=1).T
-
-            Vt_avg                  = Wt
-            Va_avg                  = Wa 
-            Vt_ind_avg              = vt
-            Va_ind_avg              = va            
-            Va_ind_2d               = np.repeat(va.T[ : , np.newaxis , :], Na, axis=1).T
-            Vt_ind_2d               = np.repeat(vt.T[ : , np.newaxis , :], Na, axis=1).T    
-              
-        blade_dT_dR = np.zeros((ctrl_pts,Nr))
-        blade_dT_dr = np.zeros((ctrl_pts,Nr))
-        blade_dQ_dR = np.zeros((ctrl_pts,Nr))
-        blade_dQ_dr = np.zeros((ctrl_pts,Nr))
-        
-        for i in range(ctrl_pts):
-            blade_dT_dR[i,:] = np.gradient(blade_T_distribution[i],deltar)
-            blade_dT_dr[i,:] = np.gradient(blade_T_distribution[i],deltachi)
-            blade_dQ_dR[i,:] = np.gradient(blade_Q_distribution[i],deltar)
-            blade_dQ_dr[i,:] = np.gradient(blade_Q_distribution[i],deltachi)
-        
-        thrust                  = np.atleast_2d((B * np.sum(blade_T_distribution, axis = 1))).T 
-        torque                  = np.atleast_2d((B * np.sum(blade_Q_distribution, axis = 1))).T         
-        power                   = omega*torque   
-        
->>>>>>> e1e78bc0
+        V_tot[:,:,:,2] = Vt_2d 
+        
         # calculate coefficients 
         D        = 2*R 
         Cq       = torque/(rho_0*(n*n)*(D*D*D*D*D)) 
@@ -547,15 +488,10 @@
                     blade_thrust_distribution         = blade_T_distribution, 
                     disc_thrust_distribution          = blade_T_distribution_2d, 
                     blade_thrust                      = thrust/B, 
-                    thrust_coefficient                = Ct, 
-<<<<<<< HEAD
+                    thrust_coefficient                = Ct,  
                     blade_pitch                       = alpha,
                     disc_pitch                        = alpha_2d,
-                    disc_azimuthal_distribution       = azimuth_2d, 
-=======
-                    disc_azimuthal_distribution       = psi_2d,
-                    blade_dQ_dR                       = blade_dQ_dR,
->>>>>>> e1e78bc0
+                    disc_azimuthal_distribution       = azimuth_2d,  
                     blade_dQ_dr                       = blade_dQ_dr,
                     blade_torque_distribution         = blade_Q_distribution, 
                     disc_torque_distribution          = blade_Q_distribution_2d, 
