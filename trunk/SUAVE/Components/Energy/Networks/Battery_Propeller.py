--- conflicted
+++ resolved
@@ -7,7 +7,8 @@
 #           Apr 2021, M. Clarke
 #           Jul 2021, E. Botero
 #           Jul 2021, R. Erhard
-#           Aug 2021, M. Clarke 
+#           Aug 2021, M. Clarke
+
 # ----------------------------------------------------------------------
 #  Imports
 # ----------------------------------------------------------------------
@@ -16,10 +17,7 @@
 import SUAVE
 import numpy as np
 from .Network import Network
-from SUAVE.Components.Physical_Component import Container
-from SUAVE.Components.Energy.Storages.Batteries.Constant_Mass import Lithium_Ion_LiNCA_18650      
-from SUAVE.Components.Energy.Storages.Batteries.Constant_Mass import Lithium_Ion_LiNiMnCoO2_18650   
-from SUAVE.Components.Energy.Storages.Batteries.Constant_Mass import Lithium_Ion_LiFePO4_38120  
+from SUAVE.Components.Physical_Component import Container 
 from SUAVE.Core import Data , Units
 
 # ----------------------------------------------------------------------
@@ -137,10 +135,8 @@
         battery.cooling_fluid.thermal_conductivity    = conditions.freestream.thermal_conductivity
         battery.cooling_fluid.kinematic_viscosity     = conditions.freestream.kinematic_viscosity
         battery.cooling_fluid.density                 = conditions.freestream.density  
-        battery.ambient_pressure                      = conditions.freestream.pressure 
-        
-        # Unpack conditions
-        a = conditions.freestream.speed_of_sound
+        battery.ambient_pressure                      = conditions.freestream.pressure  
+        a                                             = conditions.freestream.speed_of_sound
         
         # Set battery energy
         battery.current_energy = conditions.propulsion.battery_energy  
@@ -152,7 +148,7 @@
         if type(battery) == SUAVE.Components.Energy.Storages.Batteries.Constant_Mass.Lithium_Ion_LiFePO4_38120:
             volts                            = state.unknowns.battery_voltage_under_load
             battery.battery_thevenin_voltage = 0             
-            battery.temperature              = conditions.propulsion.battery_pack_temperature
+            battery.pack_temperature         = conditions.propulsion.battery_pack_temperature
             
         elif type(battery) == SUAVE.Components.Energy.Storages.Batteries.Constant_Mass.Lithium_Ion_LiNCA_18650:  
             SOC       = state.unknowns.battery_state_of_charge
@@ -235,7 +231,6 @@
             # Iterate over motor/props
             for ii in range(n_evals):
                 
-<<<<<<< HEAD
                 # Unpack the motor and props
                 motor_key = list(motors.keys())[ii]
                 prop_key  = list(props.keys())[ii]
@@ -299,45 +294,6 @@
             
             # Calculate avionics and payload power
             avionics_payload_power = avionics.outputs.power + payload.outputs.power
-=======
-            # Check to see if magic thrust is needed, the ESC caps throttle at 1.1 already
-            eta        = conditions.propulsion.throttle[:,0,None]
-            P[eta>1.0] = P[eta>1.0]*eta[eta>1.0]
-            F[eta[:,0]>1.0,:] = F[eta[:,0]>1.0,:]*eta[eta[:,0]>1.0,:]
-
-            # Run the motor for current
-            motor.current(conditions)
-            
-            # Conditions specific to this instantiation of motor and propellers
-            R                   = prop.tip_radius
-            rpm                 = motor.outputs.omega / Units.rpm
-            F_mag               = np.atleast_2d(np.linalg.norm(F, axis=1)).T
-            total_thrust        = total_thrust + F * factor
-            total_power         = total_power  + P * factor
-            total_motor_current = total_motor_current + factor*motor.outputs.current
-
-            # Pack specific outputs
-            conditions.propulsion.propeller_motor_torque[:,ii] = motor.outputs.torque[:,0]
-            conditions.propulsion.propeller_torque[:,ii]       = Q[:,0]
-            conditions.propulsion.propeller_rpm[:,ii]          = rpm[:,0]
-            conditions.propulsion.propeller_tip_mach[:,ii]     = (R*rpm[:,0]*Units.rpm)/a[:,0]
-            conditions.propulsion.disc_loading[:,ii]           = (F_mag[:,0])/(np.pi*(R**2)) # N/m^2                  
-            conditions.propulsion.power_loading[:,ii]          = (F_mag[:,0])/(P[:,0])      # N/W      
-            conditions.propulsion.propeller_efficiency         = etap[:,0]      
-            
-            if n_evals==1:
-                # Append outputs to each identical propeller
-                for i,p in enumerate(props):
-                    conditions.noise.sources.propellers[p.tag]      = outputs
-            else:
-                conditions.noise.sources.propellers[prop.tag]      = outputs
-
-        # Run the avionics
-        avionics.power()
-
-        # Run the payload
-        payload.power()
->>>>>>> 285566e4
         
             # Calculate avionics and payload current
             avionics_payload_current = avionics_payload_power/self.voltage 
@@ -358,14 +314,14 @@
             battery.energy_charge(numerics)        
             
             total_thrust = np.zeros((len(volts),3)) 
-            
+            P            = battery.inputs.power_in
             
         # Pack the conditions for outputs
+        battery_draw = battery.inputs.power_in    
         conditions.propulsion.battery_current                      = esc.outputs.currentin 
         conditions.propulsion.battery_energy                       = battery.current_energy
         conditions.propulsion.battery_voltage_open_circuit         = battery.voltage_open_circuit
-        conditions.propulsion.battery_voltage_under_load           = battery.voltage_under_load
-        conditions.propulsion.battery_specfic_power                = -battery.inputs.power_in/battery.mass_properties.mass # Wh/kg 
+        conditions.propulsion.battery_voltage_under_load           = battery.voltage_under_load 
         conditions.propulsion.battery_power_draw                   = battery.inputs.power_in 
         conditions.propulsion.battery_max_aged_energy              = battery.max_energy 
         conditions.propulsion.battery_charge_throughput            = battery.charge_throughput 
@@ -374,6 +330,10 @@
         conditions.propulsion.battery_pack_temperature             = battery.pack_temperature 
         conditions.propulsion.battery_thevenin_voltage             = battery.thevenin_voltage           
         conditions.propulsion.battery_age_in_days                  = battery.age_in_days  
+        conditions.propulsion.battery_efficiency                   = (battery_draw+battery.resistive_losses)/battery_draw
+        conditions.propulsion.payload_efficiency                   = (battery_draw+(avionics.outputs.power + payload.outputs.power))/battery_draw            
+        conditions.propulsion.battery_specfic_power                = -battery_draw/battery.mass_properties.mass    # kWh/kg  
+        conditions.propulsion.electronics_efficiency               = -(P)/battery_draw   
 
         conditions.propulsion.battery_cell_power_draw              = battery.inputs.power_in /n_series
         conditions.propulsion.battery_cell_energy                  = battery.current_energy/n_total   
@@ -518,7 +478,7 @@
         return     
 
     def add_unknowns_and_residuals_to_segment(self, segment, initial_voltage = None, initial_power_coefficient = 0.02,
-                                              initial_battery_cell_temperature = 300. , initial_battery_state_of_charge = 0.5,
+                                              initial_battery_cell_temperature = 283. , initial_battery_state_of_charge = 0.5,
                                               initial_battery_cell_current = 5. ,initial_battery_cell_thevenin_voltage= 0.1):
         """ This function sets up the information that the mission needs to run a mission segment using this network
     
