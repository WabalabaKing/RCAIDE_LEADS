## @ingroup Components-Configs
# Config.py
#
# Created:  Oct 2014, T. Lukacyzk
# Modified: Jan 2016, T. MacDonald

# ----------------------------------------------------------------------
#  Imports
# ----------------------------------------------------------------------

<<<<<<< HEAD
from SUAVE.Core    import Diffed_Data, Data
from SUAVE.Vehicle import Vehicle

from copy import deepcopy
=======
from SUAVE.Core    import Diffed_Data
from SUAVE.Vehicle import Vehicle
>>>>>>> 43f05857

# ----------------------------------------------------------------------
#  Config
# ----------------------------------------------------------------------

## @ingroup Components-Configs
class Config(Diffed_Data,Vehicle):
    """ SUAVE.Components.Config()
    
        The Top Level Configuration Class
        
            Assumptions:
            None
            
            Source:
            N/A
    """
    
    def __defaults__(self):
        """ This sets the default values for the configuration.
        
                Assumptions:
                None
                
                Source:
                N/A
                
                Inputs:
                None
                
                Outputs:
                None
                
                Properties Used:
                N/A
        """
        self.tag    = 'config'
        self._base  = Vehicle()
<<<<<<< HEAD
        self._diff  = Data()        
        
        
    def __init__(self,base=None):
        """ Initializes the new Diffed_Data() class through a deepcopy
    
            Assumptions:
            N/A
    
            Source:
            N/A
    
            Inputs:
            N/A
    
            Outputs:
            N/A
    
            Properties Used:
            N/A    
        """  
        if base is None: base = Vehicle()
        self._base = base
        this = deepcopy(base) # deepcopy is needed here to build configs - Feb 2016, T. MacDonald
        Vehicle.__init__(self,this)        
=======
        self._diff  = Vehicle()
>>>>>>> 43f05857
<|MERGE_RESOLUTION|>--- conflicted
+++ resolved
@@ -1,86 +1,51 @@
-## @ingroup Components-Configs
-# Config.py
-#
-# Created:  Oct 2014, T. Lukacyzk
-# Modified: Jan 2016, T. MacDonald
-
-# ----------------------------------------------------------------------
-#  Imports
-# ----------------------------------------------------------------------
-
-<<<<<<< HEAD
-from SUAVE.Core    import Diffed_Data, Data
-from SUAVE.Vehicle import Vehicle
-
-from copy import deepcopy
-=======
-from SUAVE.Core    import Diffed_Data
-from SUAVE.Vehicle import Vehicle
->>>>>>> 43f05857
-
-# ----------------------------------------------------------------------
-#  Config
-# ----------------------------------------------------------------------
-
-## @ingroup Components-Configs
-class Config(Diffed_Data,Vehicle):
-    """ SUAVE.Components.Config()
-    
-        The Top Level Configuration Class
-        
-            Assumptions:
-            None
-            
-            Source:
-            N/A
-    """
-    
-    def __defaults__(self):
-        """ This sets the default values for the configuration.
-        
-                Assumptions:
-                None
-                
-                Source:
-                N/A
-                
-                Inputs:
-                None
-                
-                Outputs:
-                None
-                
-                Properties Used:
-                N/A
-        """
-        self.tag    = 'config'
-        self._base  = Vehicle()
-<<<<<<< HEAD
-        self._diff  = Data()        
-        
-        
-    def __init__(self,base=None):
-        """ Initializes the new Diffed_Data() class through a deepcopy
-    
-            Assumptions:
-            N/A
-    
-            Source:
-            N/A
-    
-            Inputs:
-            N/A
-    
-            Outputs:
-            N/A
-    
-            Properties Used:
-            N/A    
-        """  
-        if base is None: base = Vehicle()
-        self._base = base
-        this = deepcopy(base) # deepcopy is needed here to build configs - Feb 2016, T. MacDonald
-        Vehicle.__init__(self,this)        
-=======
-        self._diff  = Vehicle()
->>>>>>> 43f05857
+## @ingroup Components-Configs
+# Config.py
+#
+# Created:  Oct 2014, T. Lukacyzk
+# Modified: Jan 2016, T. MacDonald
+
+# ----------------------------------------------------------------------
+#  Imports
+# ----------------------------------------------------------------------
+
+from SUAVE.Core    import Diffed_Data
+from SUAVE.Vehicle import Vehicle
+
+# ----------------------------------------------------------------------
+#  Config
+# ----------------------------------------------------------------------
+
+## @ingroup Components-Configs
+class Config(Diffed_Data,Vehicle):
+    """ SUAVE.Components.Config()
+    
+        The Top Level Configuration Class
+        
+            Assumptions:
+            None
+            
+            Source:
+            N/A
+    """
+    
+    def __defaults__(self):
+        """ This sets the default values for the configuration.
+        
+                Assumptions:
+                None
+                
+                Source:
+                N/A
+                
+                Inputs:
+                None
+                
+                Outputs:
+                None
+                
+                Properties Used:
+                N/A
+        """
+        self.tag    = 'config'
+        self._base  = Vehicle()
+        self._diff  = Vehicle()