--- conflicted
+++ resolved
@@ -1,133 +1,105 @@
-## @ingroup Analyses-Weights
-# Weights.py
-#
-<<<<<<< HEAD
-# Created:  
-# Modified: Feb 2016, Andrew Wendorff
-# Modified: Aug 2016, T. Orra, D. Bianchi
-=======
-# Created: Apr 2017, Matthew Clarke
->>>>>>> aafe2775
-
-# ----------------------------------------------------------------------
-#  Imports
-# ----------------------------------------------------------------------
-
-import SUAVE
-from SUAVE.Core import Data
-from SUAVE.Analyses import Analysis
-
-
-
-# ----------------------------------------------------------------------
-#  Analysis
-# ----------------------------------------------------------------------
-
-## @ingroup Analyses-Weights
-class Weights(Analysis):
-    """ This is a class that call the functions that computes the weight of 
-    an aircraft depending on its configration
-    
-    Assumptions:
-        None
-
-    Source:
-        N/A
-
-    Inputs:
-        None
-        
-    Outputs:
-        None
-
-    Properties Used:
-         N/A
-    """
-    def __defaults__(self):
-        """This sets the default values and methods for the weights analysis.
-
-        Assumptions:
-        None
-
-        Source:
-        N/A
-
-        Inputs:
-        None
-
-        Outputs:
-        None
-
-        Properties Used:
-        N/A
-        """           
-        self.tag = 'weights'
-        
-        self.vehicle  = Data()
-        self.settings = Data()
-<<<<<<< HEAD
-        self.settings.empty_weight_method = \
-            SUAVE.Methods.Weights.Correlations.Tube_Wing.empty
-        self.settings.empty_weight_increment = 0.
-
-    def evaluate(self,conditions=None):
-        
-        # unpack
-        vehicle = self.vehicle
-        empty   = self.settings.empty_weight_method
-        
-        # evaluate
-        results = empty(vehicle)
-
-        # applying empty weight offset
-        results.empty += self.settings.empty_weight_increment
-
-        # storing weigth breakdown into vehicle
-        vehicle.weight_breakdown = results 
-=======
-               
-        
-    def evaluate(self):
-        """Evaluate the weight analysis.
-    
-        Assumptions:
-        None
-
-        Source:
-        N/A
->>>>>>> aafe2775
-
-        Inputs:
-        None
-
-        Outputs:
-        None
-
-        Properties Used:
-        N/A
-        """         
-        
-        return 
-    
-    def finalize(self):
-        """Finalize the weight analysis.
-    
-        Assumptions:
-        None
-    
-        Source:
-        N/A
-    
-        Inputs:
-        None
-    
-        Outputs:
-        None
-    
-        Properties Used:
-        N/A
-        """          
-        
-        return     
-    
+## @ingroup Analyses-Weights
+# Weights.py
+#
+# Created: Apr 2017, Matthew Clarke
+
+# ----------------------------------------------------------------------
+#  Imports
+# ----------------------------------------------------------------------
+
+import SUAVE
+from SUAVE.Core import Data
+from SUAVE.Analyses import Analysis
+
+
+
+# ----------------------------------------------------------------------
+#  Analysis
+# ----------------------------------------------------------------------
+
+## @ingroup Analyses-Weights
+class Weights(Analysis):
+    """ This is a class that call the functions that computes the weight of 
+    an aircraft depending on its configration
+    
+    Assumptions:
+        None
+
+    Source:
+        N/A
+
+    Inputs:
+        None
+        
+    Outputs:
+        None
+
+    Properties Used:
+         N/A
+    """
+    def __defaults__(self):
+        """This sets the default values and methods for the weights analysis.
+
+        Assumptions:
+        None
+
+        Source:
+        N/A
+
+        Inputs:
+        None
+
+        Outputs:
+        None
+
+        Properties Used:
+        N/A
+        """           
+        self.tag = 'weights'
+        
+        self.vehicle  = Data()
+        self.settings = Data()               
+        
+    def evaluate(self):
+        """Evaluate the weight analysis.
+    
+        Assumptions:
+        None
+
+        Source:
+        N/A
+
+        Inputs:
+        None
+
+        Outputs:
+        None
+
+        Properties Used:
+        N/A
+        """         
+        
+        return 
+    
+    def finalize(self):
+        """Finalize the weight analysis.
+    
+        Assumptions:
+        None
+    
+        Source:
+        N/A
+    
+        Inputs:
+        None
+    
+        Outputs:
+        None
+    
+        Properties Used:
+        N/A
+        """          
+        
+        return     
+    
         