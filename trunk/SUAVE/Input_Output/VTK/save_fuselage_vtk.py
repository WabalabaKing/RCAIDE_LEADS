## @ingroup Input_Output-VTK
# save_fuselage_vtk.py
# 
# Created:    Jun 2021, R. Erhard
# Modified: 
#  

#------------------------------
# Imports
#------------------------------

from SUAVE.Plots.Geometry.plot_vehicle import generate_fuselage_points
from SUAVE.Input_Output.VTK.write_azimuthal_cell_values import write_azimuthal_cell_values
import numpy as np


#------------------------------
# Fuselage VTK generation
#------------------------------
def save_fuselage_vtk(fuselage, filename, Results):
    """
    Saves a SUAVE fuselage object as a VTK in legacy format.

    Inputs:
       vehicle        Data structure of SUAVE vehicle                [Unitless] 
       filename       Name of vtk file to save                       [String]  
       Results        Data structure of wing and propeller results   [Unitless]
       
    Outputs:                                   
       N/A

    Properties Used:
       N/A 
    
    Assumptions:
       N/A
    
    Source:  
       None
    
    """    
<<<<<<< HEAD
    
    fus_pts = generate_fuselage_points(fuselage)
    num_fus_segs = np.shape(fus_pts)[0]
    if num_fus_segs == 0:
        print("No fuselage segments found!")
    else:
        write_fuselage_data(fus_pts,filename)
=======
    for fuselage in vehicle.fuselages:
        fus_pts = generate_fuselage_points(fuselage)
        num_fus_segs = np.shape(fus_pts)[0]
        if num_fus_segs == 0:
            print("No fuselage segments found!")
        else:
            write_fuselage_data(fus_pts,filename)
>>>>>>> 457de5d5

    return

#------------------------------
# Writing fuselage data
#------------------------------
def write_fuselage_data(fus_pts,filename):
    """
    Writes data for a SUAVE fuselage object as a VTK in legacy format.

    Inputs:
       fus_pts        Array of nodes making up the fuselage          [Unitless] 
       filename       Name of vtk file to save                       [String] 
       
    Outputs:                                   
       N/A

    Properties Used:
       N/A 
    
    Assumptions:
       N/A
    
    Source:  
       None
    
    """       
    # Create file
    with open(filename, 'w') as f:
    
        #---------------------
        # Write header
        #---------------------
        header = ["# vtk DataFile Version 4.0"  ,     # File version and identifier
                  "\nSUAVE Model of Fuselage"   ,     # Title
                  "\nASCII"                     ,     # Data type
                  "\nDATASET UNSTRUCTURED_GRID" ]     # Dataset structure / topology
                  
        f.writelines(header) 
        
        #---------------------    
        # Write Points:
        #---------------------   
        fuse_size = np.shape(fus_pts)
        n_r       = fuse_size[0]
        n_a       = fuse_size[1]
        n_indices = (n_r)*(n_a)    # total number of cell vertices
        points_header = "\n\nPOINTS "+str(n_indices) +" float"
        f.write(points_header)
        
        for r in range(n_r):
            for a in range(n_a):
                
                xp = round(fus_pts[r,a,0],4)
                yp = round(fus_pts[r,a,1],4)
                zp = round(fus_pts[r,a,2],4)
            
                new_point = "\n"+str(xp)+" "+str(yp)+" "+str(zp)
                f.write(new_point)
    
        #---------------------    
        # Write Cells:
        #---------------------
        n            = n_a*(n_r-1) # total number of cells
        v_per_cell   = 4 # quad cells
        size         = n*(1+v_per_cell) # total number of integer values required to represent the list
        cell_header  = "\n\nCELLS "+str(n)+" "+str(size)
        f.write(cell_header)
        
        write_azimuthal_cell_values(f,n,n_a)
    
        #---------------------        
        # Write Cell Types:
        #---------------------
        cell_type_header  = "\n\nCELL_TYPES "+str(n)
        f.write(cell_type_header)        
        for i in range(n):
            f.write("\n9")
    
        #--------------------------        
        # Write Scalar Cell Data:
        #--------------------------
        cell_data_header  = "\n\nCELL_DATA "+str(n)
        f.write(cell_data_header)    
        
        # First scalar value
        f.write("\nSCALARS i float 1")
        f.write("\nLOOKUP_TABLE default")  
        for i in range(n):
            new_idx = str(i)
            f.write("\n"+new_idx)
            
            
    f.close()
    return<|MERGE_RESOLUTION|>--- conflicted
+++ resolved
@@ -1,9 +1,9 @@
 ## @ingroup Input_Output-VTK
 # save_fuselage_vtk.py
-# 
+#
 # Created:    Jun 2021, R. Erhard
-# Modified: 
-#  
+# Modified:
+#
 
 #------------------------------
 # Imports
@@ -17,37 +17,28 @@
 #------------------------------
 # Fuselage VTK generation
 #------------------------------
-def save_fuselage_vtk(fuselage, filename, Results):
+def save_fuselage_vtk(vehicle, filename, Results):
     """
     Saves a SUAVE fuselage object as a VTK in legacy format.
 
     Inputs:
-       vehicle        Data structure of SUAVE vehicle                [Unitless] 
-       filename       Name of vtk file to save                       [String]  
+       vehicle        Data structure of SUAVE vehicle                [Unitless]
+       filename       Name of vtk file to save                       [String]
        Results        Data structure of wing and propeller results   [Unitless]
-       
-    Outputs:                                   
+
+    Outputs:
        N/A
 
     Properties Used:
-       N/A 
-    
+       N/A
+
     Assumptions:
        N/A
-    
-    Source:  
+
+    Source:
        None
-    
-    """    
-<<<<<<< HEAD
-    
-    fus_pts = generate_fuselage_points(fuselage)
-    num_fus_segs = np.shape(fus_pts)[0]
-    if num_fus_segs == 0:
-        print("No fuselage segments found!")
-    else:
-        write_fuselage_data(fus_pts,filename)
-=======
+
+    """
     for fuselage in vehicle.fuselages:
         fus_pts = generate_fuselage_points(fuselage)
         num_fus_segs = np.shape(fus_pts)[0]
@@ -55,7 +46,6 @@
             print("No fuselage segments found!")
         else:
             write_fuselage_data(fus_pts,filename)
->>>>>>> 457de5d5
 
     return
 
@@ -67,25 +57,25 @@
     Writes data for a SUAVE fuselage object as a VTK in legacy format.
 
     Inputs:
-       fus_pts        Array of nodes making up the fuselage          [Unitless] 
-       filename       Name of vtk file to save                       [String] 
-       
-    Outputs:                                   
+       fus_pts        Array of nodes making up the fuselage          [Unitless]
+       filename       Name of vtk file to save                       [String]
+
+    Outputs:
        N/A
 
     Properties Used:
-       N/A 
-    
+       N/A
+
     Assumptions:
        N/A
-    
-    Source:  
+
+    Source:
        None
-    
-    """       
+
+    """
     # Create file
     with open(filename, 'w') as f:
-    
+
         #---------------------
         # Write header
         #---------------------
@@ -93,30 +83,30 @@
                   "\nSUAVE Model of Fuselage"   ,     # Title
                   "\nASCII"                     ,     # Data type
                   "\nDATASET UNSTRUCTURED_GRID" ]     # Dataset structure / topology
-                  
-        f.writelines(header) 
-        
-        #---------------------    
+
+        f.writelines(header)
+
+        #---------------------
         # Write Points:
-        #---------------------   
+        #---------------------
         fuse_size = np.shape(fus_pts)
         n_r       = fuse_size[0]
         n_a       = fuse_size[1]
         n_indices = (n_r)*(n_a)    # total number of cell vertices
         points_header = "\n\nPOINTS "+str(n_indices) +" float"
         f.write(points_header)
-        
+
         for r in range(n_r):
             for a in range(n_a):
-                
+
                 xp = round(fus_pts[r,a,0],4)
                 yp = round(fus_pts[r,a,1],4)
                 zp = round(fus_pts[r,a,2],4)
-            
+
                 new_point = "\n"+str(xp)+" "+str(yp)+" "+str(zp)
                 f.write(new_point)
-    
-        #---------------------    
+
+        #---------------------
         # Write Cells:
         #---------------------
         n            = n_a*(n_r-1) # total number of cells
@@ -124,30 +114,30 @@
         size         = n*(1+v_per_cell) # total number of integer values required to represent the list
         cell_header  = "\n\nCELLS "+str(n)+" "+str(size)
         f.write(cell_header)
-        
+
         write_azimuthal_cell_values(f,n,n_a)
-    
-        #---------------------        
+
+        #---------------------
         # Write Cell Types:
         #---------------------
         cell_type_header  = "\n\nCELL_TYPES "+str(n)
-        f.write(cell_type_header)        
+        f.write(cell_type_header)
         for i in range(n):
             f.write("\n9")
-    
-        #--------------------------        
+
+        #--------------------------
         # Write Scalar Cell Data:
         #--------------------------
         cell_data_header  = "\n\nCELL_DATA "+str(n)
-        f.write(cell_data_header)    
-        
+        f.write(cell_data_header)
+
         # First scalar value
         f.write("\nSCALARS i float 1")
-        f.write("\nLOOKUP_TABLE default")  
+        f.write("\nLOOKUP_TABLE default")
         for i in range(n):
             new_idx = str(i)
             f.write("\n"+new_idx)
-            
-            
+
+
     f.close()
     return