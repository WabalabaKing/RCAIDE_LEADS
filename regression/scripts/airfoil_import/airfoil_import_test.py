# airfoil_import_test.py
# 
# Created:  
# Modified: Sep 2020, M. Clarke 

#----------------------------------------------------------------------
#   Imports
# ---------------------------------------------------------------------
import SUAVE 
from SUAVE.Core import Units, Data 
from SUAVE.Plots.Geometry_Plots import plot_airfoil
import matplotlib.pyplot as plt  
from SUAVE.Methods.Geometry.Two_Dimensional.Cross_Section.Airfoil.import_airfoil_geometry\
     import import_airfoil_geometry
from SUAVE.Methods.Geometry.Two_Dimensional.Cross_Section.Airfoil.import_airfoil_polars \
import import_airfoil_polars
import os
import numpy as np

# ----------------------------------------------------------------------
#   Main
# ----------------------------------------------------------------------

def main():   
    ospath    = os.path.abspath(__file__)
    separator = os.path.sep
<<<<<<< HEAD
    rel_path  = ospath.split('airfoil_import' + separator + 'airfoil_import_test.py')[0] + 'Vehicles/Airfoils' + separator
    airfoil_polar_names  =  [[rel_path + 'NACA_4412_polar_Re_50000.txt',
                              rel_path + 'NACA_4412_polar_Re_100000.txt',
                              rel_path + 'NACA_4412_polar_Re_200000.txt',
                              rel_path + 'NACA_4412_polar_Re_500000.txt',
                              rel_path + 'NACA_4412_polar_Re_1000000.txt']]   
=======
    rel_path  = ospath.split('airfoil_import' + separator + 'airfoil_import_test.py')[0] + 'Vehicles' + separator + 'Airfoils' + separator
    airfoil_polar_names  =  [[rel_path + 'Polars' + separator + 'NACA_4412_polar_Re_50000.txt',
                              rel_path + 'Polars' + separator + 'NACA_4412_polar_Re_100000.txt',
                              rel_path + 'Polars' + separator + 'NACA_4412_polar_Re_200000.txt',
                              rel_path + 'Polars' + separator + 'NACA_4412_polar_Re_500000.txt',
                              rel_path + 'Polars' + separator + 'NACA_4412_polar_Re_1000000.txt']]   
>>>>>>> d4d92463
    airfoil_polar_data     =  import_airfoil_polars(airfoil_polar_names) 

    airfoil_geometry_names = [rel_path + 'NACA_4412.txt','airfoil_geometry_2.txt', 'airfoil_geometry_2-selig.txt']    
    airfoil_geometry_data  = import_airfoil_geometry(airfoil_geometry_names)

    # Actual t/c values  
    airfoil_tc_actual = [0.12012222222222223, 0.11171495959595959, 0.11171495959595959]


    # Check t/c calculation against previously calculated values

    for i in range(0, len(airfoil_geometry_names)):
        assert(np.abs(airfoil_tc_actual[i]-airfoil_geometry_data.thickness_to_chord[i]) < 1E-8 )
    

    # Check that camber line comes back the same for the Lednicer and Selig formats

    for j in range(0, len(airfoil_geometry_data.camber_coordinates[1])):
        assert( np.abs(airfoil_geometry_data.camber_coordinates[1][j] - airfoil_geometry_data.camber_coordinates[2][j]) < 1E-8 )

    plot_airfoil(airfoil_geometry_names)
    return  

if __name__ == '__main__': 
    main() 
    plt.show()<|MERGE_RESOLUTION|>--- conflicted
+++ resolved
@@ -24,21 +24,14 @@
 def main():   
     ospath    = os.path.abspath(__file__)
     separator = os.path.sep
-<<<<<<< HEAD
-    rel_path  = ospath.split('airfoil_import' + separator + 'airfoil_import_test.py')[0] + 'Vehicles/Airfoils' + separator
-    airfoil_polar_names  =  [[rel_path + 'NACA_4412_polar_Re_50000.txt',
-                              rel_path + 'NACA_4412_polar_Re_100000.txt',
-                              rel_path + 'NACA_4412_polar_Re_200000.txt',
-                              rel_path + 'NACA_4412_polar_Re_500000.txt',
-                              rel_path + 'NACA_4412_polar_Re_1000000.txt']]   
-=======
+
     rel_path  = ospath.split('airfoil_import' + separator + 'airfoil_import_test.py')[0] + 'Vehicles' + separator + 'Airfoils' + separator
     airfoil_polar_names  =  [[rel_path + 'Polars' + separator + 'NACA_4412_polar_Re_50000.txt',
                               rel_path + 'Polars' + separator + 'NACA_4412_polar_Re_100000.txt',
                               rel_path + 'Polars' + separator + 'NACA_4412_polar_Re_200000.txt',
                               rel_path + 'Polars' + separator + 'NACA_4412_polar_Re_500000.txt',
                               rel_path + 'Polars' + separator + 'NACA_4412_polar_Re_1000000.txt']]   
->>>>>>> d4d92463
+
     airfoil_polar_data     =  import_airfoil_polars(airfoil_polar_names) 
 
     airfoil_geometry_names = [rel_path + 'NACA_4412.txt','airfoil_geometry_2.txt', 'airfoil_geometry_2-selig.txt']    
