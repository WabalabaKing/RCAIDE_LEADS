--- conflicted
+++ resolved
@@ -145,33 +145,6 @@
     
     # Truth values
     takeoff_thrust_truth     = 99134.30160723036
-<<<<<<< HEAD
-    climb_throttle_1_truth   = 0.7217401724147937
-    climb_throttle_2_truth   = 0.6658620377380945
-    climb_throttle_3_truth   = 0.4768835342631243
-    climb_throttle_4_truth   = 0.7329274522780727
-    climb_throttle_5_truth   = 0.8194676570990916
-    climb_throttle_6_truth   = 1.1598538465170805
-    climb_throttle_7_truth   = 1.3118164122697804
-    climb_throttle_8_truth   = 0.5432868202134288
-    climb_throttle_9_truth   = 0.8207672233020449
-    climb_10_CL_truth        = 1.4009997745213885
-    cruise_CL_1_truth        = 0.6861503915352347
-    cruise_CL_2_truth        = 0.6821527395135457
-    cruise_CL_3_truth        = 0.48435270541622344
-    descent_throttle_1_truth = -0.05618749792004312
-    curved_cruise_CL_truth   = 1.3352811542874843
-    descent_throttle_2_truth = 0.0760720808011366
-    single_pt_CL_1_truth     = 0.2725716301608648
-    single_pt_CL_2_truth     = 0.0007638722002310625
-    cruise_4_CL_truth        = 0.5063892754871727
-    cruise_5_CL_truth        = 0.5063844131297852
-    cruise_6_CL_truth        = 0.3423654587021698
-    cruise_7_CL_truth        = 0.33350029015175153
-    cruise_8_CL_truth        = 0.32562486306345206
-    descent_throttle_3_truth = 0.027339957222880632
-    landing_thrust_truth     = 10914.921074754944
-=======
     climb_throttle_1_truth   = 0.7016348361953055
     climb_throttle_2_truth   = 0.6267106563383659
     climb_throttle_3_truth   = 0.43884398757845344
@@ -197,7 +170,6 @@
     cruise_8_CL_truth        = 0.324257259526527
     descent_throttle_3_truth = 0.005344319083569369
     landing_thrust_truth     = 10914.922642740088
->>>>>>> 3a749942
     
     # Store errors 
     error = Data()
