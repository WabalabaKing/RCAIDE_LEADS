# RCAIDE/Library/Components/Energy/Sources/Battery_Modules/Generic_Battery_Module.py
# 
# 
# Created:  Mar 2024, M. Clarke
# Modified: Sep 2024, S. Shekar
 
# ----------------------------------------------------------------------------------------------------------------------
#  IMPORT
# ----------------------------------------------------------------------------------------------------------------------
# RCAIDE imports
from RCAIDE.Framework.Core        import Data
from RCAIDE.Library.Components    import Component   
from RCAIDE.Library.Methods.Energy.Sources.Battery_Modules.Common.append_battery_conditions import append_battery_conditions, append_battery_segment_conditions

# ----------------------------------------------------------------------------------------------------------------------
#  Battery
# ----------------------------------------------------------------------------------------------------------------------      
class Generic_Battery_Module(Component):
    """
    Base class for battery module implementations
    
    Attributes
    ----------
    energy_density : float
        Energy stored per unit volume [J/m^3] (default: 0.0)
        
    current_energy : float
        Current energy stored in battery [J] (default: 0.0)
        
    current_capacitor_charge : float
        Current charge level of capacitor [C] (default: 0.0)
        
    capacity : float
        Total energy capacity [J] (default: 0.0)
        
    length : float
        Physical length of battery module [m] (default: 0.0)
        
    width : float
        Physical width of battery module [m] (default: 0.0)
        
    height : float
        Physical height of battery module [m] (default: 0.0)
        
    volume_packaging_factor : float
        Factor accounting for packaging volume (default: 1.05)
        
    BMS_additional_weight_factor : float
        Factor for battery management system weight (default: 1.42)
        
    orientation_euler_angles : list
        Euler angles defining battery orientation [rad] (default: [0,0,0])
        
    cell : Data
        Container for cell-specific attributes
        
        - chemistry : str
            Battery chemistry type (default: None)
        - discharge_performance_map : Data
            Discharge performance characteristics
        - ragone : Data
            Ragone plot parameters
            
    electrical_configuration : Data
        Battery electrical arrangement
        
        - series : int
            Number of cells in series (default: 1)
        - parallel : int
            Number of parallel strings (default: 1)
            
    geometrtic_configuration : Data
        Physical arrangement of cells
        
        - normal_count : int
            Cells in normal direction (default: 1)
        - parallel_count : int
            Cells in parallel direction (default: 1)
        - normal_spacing : float
            Spacing between normal cells [m] (default: 0.02)
        - stacking_rows : int
            Number of stacking rows (default: 3)
        - parallel_spacing : float
            Spacing between parallel cells [m] (default: 0.02)

    Notes
    -----
    This base class provides the framework for implementing specific battery types.
    It includes physical, electrical, and geometric parameters needed to model
    battery performance and integration.

    **Definitions**

    'Battery Management System (BMS)'
        System that monitors and controls battery operation, adding weight
        accounted for by BMS_additional_weight_factor
        
    'Volume Packaging Factor'
        Ratio of total battery volume to cell volume, accounting for
        structural components and thermal management

    See Also
    --------
    RCAIDE.Library.Components.Energy.Sources.Battery_Modules.Lithium_Ion_NMC
        Example implementation of a specific battery type
    """
    
    def __defaults__(self):
        """
        Sets default values for battery module attributes
        """
<<<<<<< HEAD
      
       
        self.energy_density                             = 0.0
        self.current_energy                             = 0.0
        self.current_capacitor_charge                   = 0.0
        self.capacity                                   = 0.0
=======
        self.energy_density                                    = 0.0
        self.current_energy                                    = 0.0
        self.current_capacitor_charge                          = 0.0
        self.capacity                                          = 0.0
>>>>>>> 216d1c6d
            
        self.length                                     = 0.0
        self.width                                      = 0.0
        self.height                                     = 0.0
        self.volume_packaging_factor                    = 1.05
        self.additional_weight_factor                   = 1.42
                 
        self.orientation_euler_angles                   = [0.,0.,0.]  # vector of angles defining default orientation of rotor        
                     
        self.cell                                       = Data()
        self.cell.chemistry                             = None                             
        self.cell.discharge_performance_map             = None  
        self.cell.ragone                                = Data()
        self.cell.ragone.const_1                        = 0.0     # used for ragone functions; 
        self.cell.ragone.const_2                        = 0.0     # specific_power=ragone_const_1*10^(specific_energy*ragone_const_2)
        self.cell.ragone.lower_bound                    = 0.0     # lower bound specific energy for which ragone curves no longer make sense
        self.cell.ragone.i                              = 0.0 
 
        self.electrical_configuration                   = Data()
        self.electrical_configuration.series            = 1
        self.electrical_configuration.parallel          = 1   
        
        self.geometrtic_configuration                   = Data() 
        self.geometrtic_configuration.normal_count      = 1
        self.geometrtic_configuration.parallel_count    = 1
        self.geometrtic_configuration.normal_spacing    = 0.02
        self.geometrtic_configuration.stacking_rows     = 3
        self.geometrtic_configuration.parallel_spacing  = 0.02                
 
    def append_operating_conditions(self,segment,bus):  
        """
        Append battery operating conditions for a flight segment
        
        Parameters
        ----------
        segment : Segment
            Flight segment containing state conditions
        bus : Component
            Electrical bus connected to this battery
        """
        append_battery_conditions(self,segment,bus)  
        return
    
    def append_battery_segment_conditions(self,bus, conditions, segment):
        """
        Append segment-specific battery conditions
        
        Parameters
        ----------
        bus : Component
            Electrical bus connected to this battery
        conditions : Data
            Container for segment conditions
        segment : Segment
            Flight segment data
        """
        append_battery_segment_conditions(self,bus, conditions, segment)
        return<|MERGE_RESOLUTION|>--- conflicted
+++ resolved
@@ -10,7 +10,7 @@
 # RCAIDE imports
 from RCAIDE.Framework.Core        import Data
 from RCAIDE.Library.Components    import Component   
-from RCAIDE.Library.Methods.Energy.Sources.Battery_Modules.Common.append_battery_conditions import append_battery_conditions, append_battery_segment_conditions
+from RCAIDE.Library.Methods.Energy.Sources.Batteries.Common.append_battery_conditions import append_battery_conditions, append_battery_segment_conditions
 
 # ----------------------------------------------------------------------------------------------------------------------
 #  Battery
@@ -109,47 +109,38 @@
         """
         Sets default values for battery module attributes
         """
-<<<<<<< HEAD
-      
-       
-        self.energy_density                             = 0.0
-        self.current_energy                             = 0.0
-        self.current_capacitor_charge                   = 0.0
-        self.capacity                                   = 0.0
-=======
         self.energy_density                                    = 0.0
         self.current_energy                                    = 0.0
         self.current_capacitor_charge                          = 0.0
         self.capacity                                          = 0.0
->>>>>>> 216d1c6d
             
-        self.length                                     = 0.0
-        self.width                                      = 0.0
-        self.height                                     = 0.0
-        self.volume_packaging_factor                    = 1.05
-        self.additional_weight_factor                   = 1.42
+        self.length                                            = 0.0
+        self.width                                             = 0.0
+        self.height                                            = 0.0
+        self.volume_packaging_factor                           = 1.05
+        self.BMS_additional_weight_factor                      = 1.42
                  
-        self.orientation_euler_angles                   = [0.,0.,0.]  # vector of angles defining default orientation of rotor        
+        self.orientation_euler_angles                          = [0.,0.,0.]  # vector of angles defining default orientation of rotor        
                      
-        self.cell                                       = Data()
-        self.cell.chemistry                             = None                             
-        self.cell.discharge_performance_map             = None  
-        self.cell.ragone                                = Data()
-        self.cell.ragone.const_1                        = 0.0     # used for ragone functions; 
-        self.cell.ragone.const_2                        = 0.0     # specific_power=ragone_const_1*10^(specific_energy*ragone_const_2)
-        self.cell.ragone.lower_bound                    = 0.0     # lower bound specific energy for which ragone curves no longer make sense
-        self.cell.ragone.i                              = 0.0 
+        self.cell                                              = Data()
+        self.cell.chemistry                                    = None                             
+        self.cell.discharge_performance_map                    = None  
+        self.cell.ragone                                       = Data()
+        self.cell.ragone.const_1                               = 0.0     # used for ragone functions; 
+        self.cell.ragone.const_2                               = 0.0     # specific_power=ragone_const_1*10^(specific_energy*ragone_const_2)
+        self.cell.ragone.lower_bound                           = 0.0     # lower bound specific energy for which ragone curves no longer make sense
+        self.cell.ragone.i                                     = 0.0 
  
-        self.electrical_configuration                   = Data()
-        self.electrical_configuration.series            = 1
-        self.electrical_configuration.parallel          = 1   
+        self.electrical_configuration                          = Data()
+        self.electrical_configuration.series                   = 1
+        self.electrical_configuration.parallel                 = 1   
         
-        self.geometrtic_configuration                   = Data() 
-        self.geometrtic_configuration.normal_count      = 1
-        self.geometrtic_configuration.parallel_count    = 1
-        self.geometrtic_configuration.normal_spacing    = 0.02
-        self.geometrtic_configuration.stacking_rows     = 3
-        self.geometrtic_configuration.parallel_spacing  = 0.02                
+        self.geometrtic_configuration                          = Data() 
+        self.geometrtic_configuration.normal_count             = 1
+        self.geometrtic_configuration.parallel_count           = 1
+        self.geometrtic_configuration.normal_spacing           = 0.02
+        self.geometrtic_configuration.stacking_rows            = 3
+        self.geometrtic_configuration.parallel_spacing         = 0.02                
  
     def append_operating_conditions(self,segment,bus):  
         """
