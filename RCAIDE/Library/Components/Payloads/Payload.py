## @ingroup Energy-Peripherals
# RCAIDE/Energy/Peripherals/Payload.py
# 
# 
# Created:  Jul 2023, M. Clarke 

# ----------------------------------------------------------------------------------------------------------------------
#  IMPORT
# ----------------------------------------------------------------------------------------------------------------------   
# RCAIDE imports  
from RCAIDE.Library.Components import Component  
from RCAIDE.Library.Methods.Propulsors.Common.append_payload_conditions import append_payload_conditions
 
# ----------------------------------------------------------------------------------------------------------------------
#  Avionics
# ----------------------------------------------------------------------------------------------------------------------           
## @ingroup Energy-Peripherals  
class Payload(Component):
    """A class representing a payload.
    
    Assumptions:
    None
    
    Source:
    N/A
    """          
    def __defaults__(self):
        """This sets the default power draw.

        Assumptions:
        None

        Source:
        N/A

        Inputs:
        None

        Outputs:
        None

        Properties Used:
        N/A
        """            
<<<<<<< HEAD
        self.tag        = 'payload'
=======
        self.tag        = 'Payload'
>>>>>>> 42165ad8
        self.power_draw = 0.0
         
    def append_operating_conditions(self,segment,bus): 
        append_payload_conditions(self,segment,bus)
        return 
        
    def power(self):
        """This gives the power draw from a payload.

        Assumptions:
        None

        Source:
        N/A

        Inputs:
        None

        Outputs:
        self.outputs.power_draw         [Watts]

        Properties Used:
        self.power_draw
        """          
        self.inputs.power = self.power_draw
        
        return self.power_draw <|MERGE_RESOLUTION|>--- conflicted
+++ resolved
@@ -41,12 +41,8 @@
 
         Properties Used:
         N/A
-        """            
-<<<<<<< HEAD
-        self.tag        = 'payload'
-=======
-        self.tag        = 'Payload'
->>>>>>> 42165ad8
+        """             
+        self.tag        = 'payload' 
         self.power_draw = 0.0
          
     def append_operating_conditions(self,segment,bus): 
