# RCAIDE/Library/Components/Propulsors/Turboelectric_Generator.py
# 
#  
# Created:  Jan 2025, M. Clarke 

# ----------------------------------------------------------------------------------------------------------------------
#  IMPORT
# ---------------------------------------------------------------------------------------------------------------------- 
## RCAIDE imports 
from .Converter                             import Converter
from RCAIDE.Library.Components.Powertrain.Converters.Turboshaft import Turboshaft 
from RCAIDE.Library.Components.Powertrain.Converters.DC_Generator  import DC_Generator 
<<<<<<< HEAD
=======
from RCAIDE.Library.Components.Powertrain.Converters.PMSM_Generator  import PMSM_Generator 
>>>>>>> da022575
from RCAIDE.Library.Methods.Powertrain.Converters.Turboelectric_Generator.append_turboelectric_generator_conditions      import append_turboelectric_generator_conditions  
from RCAIDE.Library.Methods.Powertrain.Converters.Turboelectric_Generator.compute_turboelectric_generator_performance    import compute_turboelectric_generator_performance, reuse_stored_turboelectric_generator_data
 
# ----------------------------------------------------------------------
#  Turboelectric_Generator
# ----------------------------------------------------------------------
class Turboelectric_Generator(Converter):
    """
    A Turboelectric_Generator propulsion system model that simulates the performance of a Turboelectric_Generator engine.
 

    Notes
    -----
    The Turboelectric_Generator class inherits from the Turboshaft class and implements
    methods for computing Turboelectric_Generator engine performance. Unlike other gas turbine
    engines that produce thrust, a Turboelectric_Generator engine's primary output is shaft
    power, typically used to drive a helicopter rotor or other mechanical systems. 

    See Also
    --------
    RCAIDE.Library.Components.Powertrain.Propulsors.Turboshaft 
    """ 
    def __defaults__(self):
        # setting the default values
        self.tag                       = 'Turboelectric_Generator'
        self.turboshaft                = Turboshaft()
        self.generator                 = DC_Generator() 
        self.gearbox_ratio             = None  
        self.active                    = True 

    def append_operating_conditions(self,segment,energy_conditions,noise_conditions=None): 
        """
        Appends operating conditions to the segment.
        """  
        append_turboelectric_generator_conditions(self,segment,energy_conditions,noise_conditions) 
        return

    def unpack_propulsor_unknowns(self,segment):   
        return 

    def pack_propulsor_residuals(self,segment): 
        return    

    def append_propulsor_unknowns_and_residuals(self,segment): 
        return
    
    def compute_performance(self,state,fuel_line,bus,center_of_gravity = [[0, 0, 0]]):
        """
        Computes Turboelectric_Generator performance including power.
        """
        power,stored_results_flag,stored_propulsor_tag =  compute_turboelectric_generator_performance(self,state,fuel_line,bus)
        return power,stored_results_flag,stored_propulsor_tag
    
    def reuse_stored_data(turboelectric_generator,state,fuel_line,bus,stored_propulsor_tag):
        power  = reuse_stored_turboelectric_generator_data(turboelectric_generator,state,fuel_line,bus,stored_propulsor_tag)
        return power <|MERGE_RESOLUTION|>--- conflicted
+++ resolved
@@ -6,14 +6,13 @@
 # ----------------------------------------------------------------------------------------------------------------------
 #  IMPORT
 # ---------------------------------------------------------------------------------------------------------------------- 
-## RCAIDE imports 
+## RCAIDE imports
+import RCAIDE
+from RCAIDE.Framework.Core                  import Data 
 from .Converter                             import Converter
 from RCAIDE.Library.Components.Powertrain.Converters.Turboshaft import Turboshaft 
 from RCAIDE.Library.Components.Powertrain.Converters.DC_Generator  import DC_Generator 
-<<<<<<< HEAD
-=======
 from RCAIDE.Library.Components.Powertrain.Converters.PMSM_Generator  import PMSM_Generator 
->>>>>>> da022575
 from RCAIDE.Library.Methods.Powertrain.Converters.Turboelectric_Generator.append_turboelectric_generator_conditions      import append_turboelectric_generator_conditions  
 from RCAIDE.Library.Methods.Powertrain.Converters.Turboelectric_Generator.compute_turboelectric_generator_performance    import compute_turboelectric_generator_performance, reuse_stored_turboelectric_generator_data
  
