# RCAIDE/Library/Components/Propulsors/Converters/Prop_Rotor.py
# 
# 
# Created:  Mar 2024, M. Clarke

# ----------------------------------------------------------------------------------------------------------------------
#  IMPORT
# ---------------------------------------------------------------------------------------------------------------------- 
 # RCAIDE imports 
from RCAIDE.Framework.Core import Data
from .Rotor      import Rotor

# ----------------------------------------------------------------------------------------------------------------------
#  PROP-ROTOR CLASS
# ----------------------------------------------------------------------------------------------------------------------           
class Prop_Rotor(Rotor):
    """
    A prop-rotor component model for tiltrotor and convertible aircraft applications, inheriting from the base Rotor class.

    Attributes
    ----------
    tag : str
        Identifier for the prop-rotor. Default is 'prop_rotor'.
        
    orientation_euler_angles : list
        Vector of angles [rad] defining rotor orientation [θ, φ, ψ]. 
        Default is [0., 0., 0.] for X-direction thrust in vehicle frame.
        
    use_2d_analysis : bool
        Flag for using 2D aerodynamic analysis. Default is False. 
        
    hover : Data
        Hover mode performance parameters
<<<<<<< HEAD
            - design_thrust : float
                Design point thrust [N]. Default is None.
            - design_torque : float
                Design point torque [N·m]. Default is None.
            - design_power : float
                Design point power [W]. Default is None.
            - design_angular_velocity : float
                Design point rotational speed [rad/s]. Default is None.
            - design_tip_mach : float
                Design point blade tip Mach number. Default is None.
            - design_acoustics : Data
                Acoustic characteristics at design point. Default is None.
            - design_performance : Data
                Performance metrics at design point. Default is None.
            - design_freestream_velocity : float
                Design point forward velocity [m/s]. Default is None.
            - design_SPL_dBA : float
                Design point sound pressure level [dBA]. Default is None.
            - design_pitch_command : float
                Design point blade pitch command [rad]. Default is 0.0.
            - design_Cl : float
                Design point lift coefficient. Default is None.
            - design_thrust_coefficient : float
                Design point thrust coefficient. Default is None.
            - design_power_coefficient : float
                Design point power coefficient. Default is None.
            
    cruise : Data
        Cruise mode performance parameters
            - design_thrust : float
                Design point thrust [N]. Default is None.
            - design_torque : float
                Design point torque [N·m]. Default is None.
            - design_power : float
                Design point power [W]. Default is None.
            - design_angular_velocity : float
                Design point rotational speed [rad/s]. Default is None.
            - design_tip_mach : float
                Design point blade tip Mach number. Default is None.
            - design_acoustics : Data
                Acoustic characteristics at design point. Default is None.
            - design_performance : Data
                Performance metrics at design point. Default is None.
            - design_SPL_dBA : float
                Design point sound pressure level [dBA]. Default is None.
            - design_pitch_command : float
                Design point blade pitch command [rad]. Default is 0.0.
            - design_Cl : float
                Design point lift coefficient. Default is None.
            - design_thrust_coefficient : float
                Design point thrust coefficient. Default is None.
            - design_power_coefficient : float
                Design point power coefficient. Default is None.
=======
        
        - design_thrust : float
            Design point thrust [N]. Default is None.
        - design_torque : float
            Design point torque [N·m]. Default is None.
        - design_power : float
            Design point power [W]. Default is None.
        - design_angular_velocity : float
            Design point rotational speed [rad/s]. Default is None.
        - design_tip_mach : float
            Design point blade tip Mach number. Default is None.
        - design_acoustics : Data
            Acoustic characteristics at design point. Default is None.
        - design_performance : Data
            Performance metrics at design point. Default is None.
        - design_freestream_velocity : float
            Design point forward velocity [m/s]. Default is None.
        - design_SPL_dBA : float
            Design point sound pressure level [dBA]. Default is None.
        - design_blade_pitch_command : float
            Design point blade pitch command [rad]. Default is 0.0.
        - design_Cl : float
            Design point lift coefficient. Default is None.
        - design_thrust_coefficient : float
            Design point thrust coefficient. Default is None.
        - design_power_coefficient : float
            Design point power coefficient. Default is None.
            
    cruise : Data
        Cruise mode performance parameters
        
        - design_thrust : float
            Design point thrust [N]. Default is None.
        - design_torque : float
            Design point torque [N·m]. Default is None.
        - design_power : float
            Design point power [W]. Default is None.
        - design_angular_velocity : float
            Design point rotational speed [rad/s]. Default is None.
        - design_tip_mach : float
            Design point blade tip Mach number. Default is None.
        - design_acoustics : Data
            Acoustic characteristics at design point. Default is None.
        - design_performance : Data
            Performance metrics at design point. Default is None.
        - design_SPL_dBA : float
            Design point sound pressure level [dBA]. Default is None.
        - design_blade_pitch_command : float
            Design point blade pitch command [rad]. Default is 0.0.
        - design_Cl : float
            Design point lift coefficient. Default is None.
        - design_thrust_coefficient : float
            Design point thrust coefficient. Default is None.
        - design_power_coefficient : float
            Design point power coefficient. Default is None.
>>>>>>> 4d07ba5a
            
    oei : Data
        One engine inoperative performance parameters
        (Similar structure to hover and cruise attributes)

    optimization_parameters : Data
        - multiobjective_performance_weight : float
            Weight factor for multi-objective optimization. Default is 0.5.

    Notes
    -----
    The Prop_Rotor class models rotors designed for both hover and forward flight,
    typical of tiltrotor aircraft. It includes capabilities for:
        * Hover and cruise performance analysis
        * One engine inoperative (OEI) conditions
        * Variable pitch operation
        * Acoustic analysis
        * Performance optimization
        * Multi-mode operation

    **Definitions**
    
    'OEI'
        One Engine Inoperative - emergency condition where one engine fails
    'SPL'
        Sound Pressure Level - measure of acoustic intensity
    'Tip Mach'
        Mach number at the blade tip, including rotational and forward flight effects
    'Multi-objective Performance'
        Combined optimization of multiple performance metrics

    See Also
    --------
    RCAIDE.Library.Components.Powertrain.Converters.Rotor
    RCAIDE.Library.Components.Powertrain.Converters.Lift_Rotor
    """     
    def __defaults__(self):
        """This sets the default values for the component to function.
        
        Assumptions:
        None
        
        Source:
        N/A
        
        Inputs:
        None
        
        Outputs:
        None
        
        Properties Used:
        None
        """         

        self.tag                                 = 'prop_rotor'
        self.orientation_euler_angles            = [0.,0.,0.] # This is X-direction thrust in vehicle frame
        self.use_2d_analysis                     = False    
        
        self.hover                               = Data()
        self.hover.design_thrust                 = None
        self.hover.design_torque                 = None
        self.hover.design_power                  = None
        self.hover.design_angular_velocity       = None
        self.hover.design_tip_mach               = None
        self.hover.design_acoustics              = None
        self.hover.design_performance            = None
        self.hover.design_freestream_velocity    = None
        self.hover.design_SPL_dBA                = None
        self.hover.design_blade_pitch_command    = 0.0
        self.hover.design_efficiency             = 0.86  
        self.hover.design_Cl                     = None
        self.hover.design_thrust_coefficient     = None
        self.hover.design_power_coefficient      = None
        self.hover.design_torque_coefficient     = None
        
        self.oei                                 = Data()   
        self.oei.design_thrust                   = None
        self.oei.design_torque                   = None
        self.oei.design_power                    = None
        self.oei.design_angular_velocity         = None
        self.oei.design_tip_mach                 = None
        self.oei.design_acoustics                = None
        self.oei.design_performance              = None 
        self.oei.design_freestream_velocity      = None   
        self.oei.design_blade_pitch_command            = 0.0
        self.oei.design_efficiency               = 0.86  
        self.oei.design_altitude                 = None
        self.oei.design_SPL_dBA                  = None
        self.oei.design_Cl                       = None
        self.oei.design_thrust_coefficient       = None
        self.oei.design_power_coefficient        = None  
        self.oei.design_torque_coefficient       = None  

        self.cruise                              = Data()     
        self.cruise.design_thrust                = None
        self.cruise.design_torque                = None
        self.cruise.design_power                 = None
        self.cruise.design_angular_velocity      = None
        self.cruise.design_tip_mach              = None
        self.cruise.design_acoustics             = None
        self.cruise.design_performance           = None
        self.cruise.design_SPL_dBA               = None
        self.cruise.design_blade_pitch_command         = 0.0
        self.cruise.design_efficiency            = 0.86  
        self.cruise.design_Cl                    = None
        self.cruise.design_thrust_coefficient    = None
        self.cruise.design_power_coefficient     = None  
        self.cruise.design_torque_coefficient    = None       
        
        self.optimization_parameters.multiobjective_performance_weight  = 0.5<|MERGE_RESOLUTION|>--- conflicted
+++ resolved
@@ -31,7 +31,6 @@
         
     hover : Data
         Hover mode performance parameters
-<<<<<<< HEAD
             - design_thrust : float
                 Design point thrust [N]. Default is None.
             - design_torque : float
@@ -50,7 +49,7 @@
                 Design point forward velocity [m/s]. Default is None.
             - design_SPL_dBA : float
                 Design point sound pressure level [dBA]. Default is None.
-            - design_pitch_command : float
+            - design_blade_pitch_command : float
                 Design point blade pitch command [rad]. Default is 0.0.
             - design_Cl : float
                 Design point lift coefficient. Default is None.
@@ -77,7 +76,7 @@
                 Performance metrics at design point. Default is None.
             - design_SPL_dBA : float
                 Design point sound pressure level [dBA]. Default is None.
-            - design_pitch_command : float
+            - design_blade_pitch_command : float
                 Design point blade pitch command [rad]. Default is 0.0.
             - design_Cl : float
                 Design point lift coefficient. Default is None.
@@ -85,63 +84,6 @@
                 Design point thrust coefficient. Default is None.
             - design_power_coefficient : float
                 Design point power coefficient. Default is None.
-=======
-        
-        - design_thrust : float
-            Design point thrust [N]. Default is None.
-        - design_torque : float
-            Design point torque [N·m]. Default is None.
-        - design_power : float
-            Design point power [W]. Default is None.
-        - design_angular_velocity : float
-            Design point rotational speed [rad/s]. Default is None.
-        - design_tip_mach : float
-            Design point blade tip Mach number. Default is None.
-        - design_acoustics : Data
-            Acoustic characteristics at design point. Default is None.
-        - design_performance : Data
-            Performance metrics at design point. Default is None.
-        - design_freestream_velocity : float
-            Design point forward velocity [m/s]. Default is None.
-        - design_SPL_dBA : float
-            Design point sound pressure level [dBA]. Default is None.
-        - design_blade_pitch_command : float
-            Design point blade pitch command [rad]. Default is 0.0.
-        - design_Cl : float
-            Design point lift coefficient. Default is None.
-        - design_thrust_coefficient : float
-            Design point thrust coefficient. Default is None.
-        - design_power_coefficient : float
-            Design point power coefficient. Default is None.
-            
-    cruise : Data
-        Cruise mode performance parameters
-        
-        - design_thrust : float
-            Design point thrust [N]. Default is None.
-        - design_torque : float
-            Design point torque [N·m]. Default is None.
-        - design_power : float
-            Design point power [W]. Default is None.
-        - design_angular_velocity : float
-            Design point rotational speed [rad/s]. Default is None.
-        - design_tip_mach : float
-            Design point blade tip Mach number. Default is None.
-        - design_acoustics : Data
-            Acoustic characteristics at design point. Default is None.
-        - design_performance : Data
-            Performance metrics at design point. Default is None.
-        - design_SPL_dBA : float
-            Design point sound pressure level [dBA]. Default is None.
-        - design_blade_pitch_command : float
-            Design point blade pitch command [rad]. Default is 0.0.
-        - design_Cl : float
-            Design point lift coefficient. Default is None.
-        - design_thrust_coefficient : float
-            Design point thrust coefficient. Default is None.
-        - design_power_coefficient : float
-            Design point power coefficient. Default is None.
->>>>>>> 4d07ba5a
             
     oei : Data
         One engine inoperative performance parameters
