--- conflicted
+++ resolved
@@ -186,20 +186,15 @@
         self.flap_angle                        = 0.0
         self.number_azimuthal_stations         = 16 
         self.vtk_airfoil_points                = 40        
-        self.airfoils                          = Airfoil_Container()
-<<<<<<< HEAD
-        self.airfoil_polar_stations            = [] 
-=======
-        self.airfoil_polar_stations            = None 
-  
+        self.airfoils                          = Airfoil_Container() 
+        self.airfoil_polar_stations            = []  
         self.etap_J_coefficients               = [0, 0.109, 0.314, 0.486, 0.756, 0.983, 1.259, 1.622, 1.969, 2.258, 2.380, 2.511, 2.578, 2.620]
         self.etap_eff_coefficients             = [0, 0.231, 0.553, 0.720, 0.826, 0.853, 0.863, 0.855, 0.836, 0.782, 0.719, 0.544, 0.323, 0]
         self.Cp_J_coefficients                 = [0, 0.772, 1.589, 2.266, 2.734]        
         self.Cp_power_coefficients             = [0.389, 0.369, 0.319, 0.178, 0]
         self.Ct_J_coefficients                 = [0, 0.846, 1.537, 1.678, 2.034, 2.658]        
         self.Ct_thrust_coefficients            = [0.180, 0.175, 0.156, 0.144, 0.096, 0]
-        self.fidelity                          = 'Blade_Element_Momentum_Theory_Helmholtz' # 'Actuator_Disk'  
->>>>>>> a9cd3184
+        self.fidelity                          = 'Blade_Element_Momentum_Theory_Helmholtz'  
         
         # design flight conditions 
         self.cruise                            = Data() 
