## @defgroup Library-Plots-Energy 
# RCAIDE/Library/Plots/Energy/__init__.py
# 

"""RCAIDE Package Setup
"""

# ----------------------------------------------------------------------------------------------------------------------
#  IMPORT
# ----------------------------------------------------------------------------------------------------------------------

from .plot_solar_network_conditions             import plot_solar_network_conditions
<<<<<<< HEAD
from .plot_battery_module_conditions            import plot_battery_module_conditions
from .plot_battery_cell_conditions              import plot_battery_cell_conditions
from .plot_battery_degradation                  import plot_battery_degradation 
from .plot_battery_temperature                  import plot_battery_temperature
from .plot_battery_module_C_rates               import plot_battery_module_C_rates
=======
from .plot_bus_conditions                       import plot_bus_conditions
from .plot_battery_cell_conditions              import plot_battery_cell_conditions
from .plot_battery_degradation                  import plot_battery_degradation 
from .plot_battery_temperature                  import plot_battery_temperature
from .plot_bus_C_rates                          import plot_bus_C_rates
>>>>>>> 42165ad8
from .plot_battery_ragone_diagram               import plot_battery_ragone_diagram 
from .plot_electric_propulsor_efficiencies      import plot_electric_propulsor_efficiencies
from .plot_fuel_consumption                     import plot_fuel_consumption
from .plot_altitude_sfc_weight                  import plot_altitude_sfc_weight
from .plot_propulsor_throttles                  import plot_propulsor_throttles<|MERGE_RESOLUTION|>--- conflicted
+++ resolved
@@ -9,20 +9,12 @@
 #  IMPORT
 # ----------------------------------------------------------------------------------------------------------------------
 
-from .plot_solar_network_conditions             import plot_solar_network_conditions
-<<<<<<< HEAD
+from .plot_solar_network_conditions             import plot_solar_network_conditions 
 from .plot_battery_module_conditions            import plot_battery_module_conditions
 from .plot_battery_cell_conditions              import plot_battery_cell_conditions
 from .plot_battery_degradation                  import plot_battery_degradation 
 from .plot_battery_temperature                  import plot_battery_temperature
-from .plot_battery_module_C_rates               import plot_battery_module_C_rates
-=======
-from .plot_bus_conditions                       import plot_bus_conditions
-from .plot_battery_cell_conditions              import plot_battery_cell_conditions
-from .plot_battery_degradation                  import plot_battery_degradation 
-from .plot_battery_temperature                  import plot_battery_temperature
-from .plot_bus_C_rates                          import plot_bus_C_rates
->>>>>>> 42165ad8
+from .plot_battery_module_C_rates               import plot_battery_module_C_rates 
 from .plot_battery_ragone_diagram               import plot_battery_ragone_diagram 
 from .plot_electric_propulsor_efficiencies      import plot_electric_propulsor_efficiencies
 from .plot_fuel_consumption                     import plot_fuel_consumption
