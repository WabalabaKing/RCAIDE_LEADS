--- conflicted
+++ resolved
@@ -6,7 +6,6 @@
 # ----------------------------------------------------------------------------------------------------------------------
 #  Imports
 # ---------------------------------------------------------------------------------------------------------------------- 
-import RCAIDE
 import numpy as np
 
 # ----------------------------------------------------------------------------------------------------------------------
@@ -43,26 +42,6 @@
     mdot         = conditions.weights.vehicle_mass_rate
     g            = conditions.freestream.gravity   
     
-<<<<<<< HEAD
-
-    if (type(segment) == RCAIDE.Framework.Mission.Segments.Single_Point.Set_Speed_Set_Altitude) or\
-                    (type(segment) == RCAIDE.Framework.Mission.Segments.Single_Point.Set_Speed_Set_Altitude_AVL_Trimmed) or \
-                    (type(segment) == RCAIDE.Framework.Mission.Segments.Single_Point.Set_Speed_Set_Altitude_No_Propulsion) or \
-                    (type(segment) == RCAIDE.Framework.Mission.Segments.Single_Point.Set_Speed_Set_Throttle):
-        m = np.array([[segment.analyses.energy.vehicle.mass_properties.takeoff]])
-        
-    else: 
-        networks = segment.analyses.energy.vehicle.networks
-        for network in networks:
-            if 'fuel_lines' in network:
-                for fuel_line in network.fuel_lines:  
-                    fuel_line_results   = conditions.energy[fuel_line.tag] 
-                    for fuel_tank in fuel_line.fuel_tanks: 
-                        fuel_line_results[fuel_tank.tag].mass[:,0]  =  fuel_line_results[fuel_tank.tag].mass[0,0]  + np.dot(I, -fuel_line_results[fuel_tank.tag].mass_flow_rate[:,0])   
-                
-        # calculate
-        m = m0 + np.dot(I, -mdot)
-=======
     networks = segment.analyses.energy.vehicle.networks
     for network in networks:
         if 'fuel_lines' in network:
@@ -73,7 +52,6 @@
             
     # calculate
     m = m0 + np.dot(I, -mdot)
->>>>>>> 3a749942
 
     # weight
     W = m*g
