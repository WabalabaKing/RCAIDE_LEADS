--- conflicted
+++ resolved
@@ -21,33 +21,24 @@
         if segment.analyses.weights != None: 
             weights_analysis =  segment.analyses.weights      
 
-            if weights_analysis.vehicle.mass_properties.max_takeoff == None: 
+            if weights_analysis.vehicle.mass_properties.max_takeoff == None:
                 raise AttributeError("Max Takeoff Weight for aircraft not defined")
             
             if weights_analysis.vehicle.mass_properties.takeoff != None:
                 if weights_analysis.vehicle.mass_properties.takeoff > weights_analysis.vehicle.mass_properties.max_takeoff:
-                    if i == 0: 
-                        print('\n Warning: Takeoff Weight is greater than Maximum Takeoff Weight')
+                    print('\n Warning: Takeoff Weight is greater than Maximum Takeoff Weight')
             else: 
 
                 if weights_analysis.aircraft_type == None :
-                    if i == 0: 
-                        print('\n Warning: Takeoff Weight or Weight Analysis type not defined, using Maximum Takeoff Weight.')
+                    print('\n Warning: Takeoff Weight or Weight Analysis type not defined, using Maximum Takeoff Weight.')
                     weights_analysis.vehicle.mass_properties.takeoff = weights_analysis.vehicle.mass_properties.max_takeoff  
                 
-<<<<<<< HEAD
-                #elif weights_analysis.vehicle.mass_properties.payload == None or weights_analysis.vehicle.mass_properties.fuel == None:
-                        #print('Warning: Payload or fuel weight not defined; assuming takeoff weight is MTOW')
-                        #weights_analysis.vehicle.mass_properties.takeoff = weights_analysis.vehicle.mass_properties.max_takeoff
-=======
                 elif weights_analysis.vehicle.mass_properties.payload == None and weights_analysis.vehicle.mass_properties.fuel == None:
                         print('Warning: Payload or fuel weight not defined; assuming takeoff weight is MTOW')
                         weights_analysis.vehicle.mass_properties.takeoff = weights_analysis.vehicle.mass_properties.max_takeoff
->>>>>>> 8b14a1dc
                 else:
                     if weights_analysis.vehicle.mass_properties.max_fuel == None or weights_analysis.vehicle.mass_properties.max_zero_fuel == None:
-                        if i == 0: 
-                            print('\n Warning: Max Fuel or Max Zero Fuel not defined. Iterating to find these values.')
+                        print('\n Warning: Max Fuel or Max Zero Fuel not defined. Iterating to find these values.')
 
                         weights_analysis.vehicle.mass_properties.max_fuel =  0.477*weights_analysis.vehicle.mass_properties.max_takeoff -13455
                         weights_analysis.vehicle.mass_properties.max_zero_fuel = 0.6269*weights_analysis.vehicle.mass_properties.max_takeoff + 20505
@@ -57,7 +48,7 @@
 
                         # Convergence loop
                         while iteration < max_iterations:
-                            if weights_analysis.vehicle.mass_properties.payload >weights_analysis.vehicle.mass_properties.max_payload: 
+                            if weights_analysis.vehicle.mass_properties.payload >weights_analysis.vehicle.mass_properties.max_payload:
                                 raise AssertionError('Prescribed payload is greater than maxmimum payload')
             
                             weights_analysis.vehicle.mass_properties.fuel  = 0.8* weights_analysis.vehicle.mass_properties.max_fuel
@@ -65,7 +56,7 @@
                             if weights_analysis.vehicle.mass_properties.max_fuel == None: 
                                 raise AttributeError('Define Maximum Fuel Weight') 
 
-                            if weights_analysis.vehicle.mass_properties.max_payload == None: 
+                            if weights_analysis.vehicle.mass_properties.max_payload == None:
                                 raise AttributeError('Define Payload Weight of Aircraft')        
                             
                             # Run weights analysis ! 
@@ -120,14 +111,14 @@
                             if residual_max_fuel < 10 and residual_max_zero_fuel <10:
                                 break
                             else:
-                                weights_analysis.vehicle.mass_properties.max_zero_fuel += residual_max_zero_fuel * 0.1
-                                weights_analysis.vehicle.mass_properties.max_fuel      += residual_max_fuel * 0.1
+                                 weights_analysis.vehicle.mass_properties.max_zero_fuel += residual_max_zero_fuel * 0.1
+                                 weights_analysis.vehicle.mass_properties.max_fuel      += residual_max_fuel * 0.1
 
                     else:
-                        if weights_analysis.vehicle.mass_properties.payload >weights_analysis.vehicle.mass_properties.max_payload: 
+                        if weights_analysis.vehicle.mass_properties.payload >weights_analysis.vehicle.mass_properties.max_payload:
                             raise AssertionError('Prescribed payload is greater than maxmimum payload')
         
-                        if weights_analysis.vehicle.mass_properties.fuel >weights_analysis.vehicle.mass_properties.max_fuel: 
+                        if weights_analysis.vehicle.mass_properties.fuel >weights_analysis.vehicle.mass_properties.max_fuel:
                             raise AssertionError('Prescribed fuel is greater than maxmimum fuel')
 
                         if weights_analysis.vehicle.mass_properties.max_fuel == None: 
