# RCAIDE/Library/Missions/Segments/converge.py
# 
# 
# Created:  Jul 2023, M. Clarke  

# ----------------------------------------------------------------------------------------------------------------------
#  IMPORT
# ----------------------------------------------------------------------------------------------------------------------
import RCAIDE
from RCAIDE.Framework.Core import  Units, Data
from RCAIDE.Framework.Optimization.Packages.scipy import scipy_setup
from RCAIDE.Framework.Optimization.Common         import Nexus
from RCAIDE.Framework.Analyses.Process            import Process

import scipy 
import scipy.optimize
import numpy as np 
import sys 
import os 


# ----------------------------------------------------------------------------------------------------------------------
# converge root
# ---------------------------------------------------------------------------------------------------------------------- 
def converge(segment):
<<<<<<< HEAD
    """
    RCAIDE provides two different solvers for missions: an optimization solver and a root-finder. 
        - Root-finder can be faster but may struggle to converge for complex vehicles
        - Optimization solver is more robust but may be slower
    
    Specify the solver type in the segent state as follows: 
        segment.state.numerics.solver.type = "optimize" or "root_finder"
    
    Further documentation to come...    
    
    """       
=======
    """Interfaces the mission a root finder algorithm.

    Assumptions:
    N/A

    Source:
    N/A

    Inputs:
    segment                            [Data]
    segment.settings.root_finder       [Data]
    state.numerics.tolerance_solution  [Unitless]

    Outputs:
    state.unknowns                     [Any]
    segment.state.numerics.converged   [Unitless]

    Properties Used:
    N/A
    """ 
>>>>>>> 4d07ba5a
    
    if segment.state.numerics.solver.type  == "optimize": 
        problem  = add_mission_variables(segment) 
       
        # Commense suppression of console window output  
        devnull = open(os.devnull,'w')
        sys.stdout = devnull
         
        outputs  = scipy_setup.SciPy_Solve(problem,
                                           solver     = segment.state.numerics.solver.method,
                                           sense_step = segment.state.numerics.solver.step_size,
                                           iter       = segment.state.numerics.solver.max_evaluations,
                                           tolerance  = segment.state.numerics.solver.tolerance_solution)
    
        # Terminate suppression of console window output   
        sys.stdout = sys.__stdout__  
         
        if outputs[3] != 0:
            mission_converge = False        
            error_message =  outputs[4] 
        else:
            mission_converge = True
     
    elif segment.state.numerics.solver.type  == "root_finder": 
        unknowns = segment.state.unknowns.pack_array() 
         
        unknowns,infodict,ier,error_message = scipy.optimize.fsolve(iterate_root_finder,
                                             unknowns,
                                             args   = segment,
                                             xtol   = segment.state.numerics.solver.tolerance_solution,
                                             maxfev = segment.state.numerics.solver.max_evaluations,
                                             epsfcn = segment.state.numerics.solver.step_size,
                                             full_output = 1)
        
        if ier !=1:
            mission_converge = False
        else:
            mission_converge = True
            
    else: 
        raise Exception('undefined mission solver type')        
        
    if mission_converge == False:
        print("Segment did not converge. Segment Tag: " + segment.tag)
        print("Error Message:\n" + error_message)
        segment.state.numerics.solver.converged = False
        segment.converged = False
    else:
        segment.state.numerics.solver.converged = True
        segment.converged = True
                                
    return
    
# ---------------------------------------------------------------------------------------------------------------------- 
#  Helper Functions
# ---------------------------------------------------------------------------------------------------------------------- 
def iterate_root_finder(unknowns, segment):
    
    """Runs one iteration of of all analyses for the mission.

    Assumptions:
    N/A

    Source:
    N/A

    Inputs:
    state.unknowns                [Data]
    segment.process.iterate       [Data]

    Outputs:
    residuals                     [Unitless]

    Properties Used:
    N/A
    """       
    if isinstance(unknowns,np.ndarray):
        segment.state.unknowns.unpack_array(unknowns)
    else:
        segment.state.unknowns = unknowns
        
    segment.process.iterate(segment)
    
    residuals = segment.state.residuals.pack_array()
        
    return residuals



def add_mission_variables(segment):
    """Make a pretty table view of the problem with objective and constraints at the current inputs for the dummy solver
    

        Assumptions:
        N/A

        Source:
        N/A

        Inputs:
        x                  [vector]

        Outputs:
        input              [array]
        const_table        [array]

        Properties Used:
        None
    """             
    
    # Step 1: Define Nexus
    nexus                        = Nexus()
    optimization_problem         = Data() 
    
    # Step 2 : Get segment type 
    ground_seg_flag =  (type(segment) == RCAIDE.Framework.Mission.Segments.Ground.Landing) or\
                       (type(segment) == RCAIDE.Framework.Mission.Segments.Ground.Takeoff) or \
                       (type(segment) == RCAIDE.Framework.Mission.Segments.Ground.Ground) 
    constant_throttle_seg = type(segment) == RCAIDE.Framework.Mission.Segments.Cruise.Constant_Throttle_Constant_Altitude 
    single_pt_seg = (type(segment) == RCAIDE.Framework.Mission.Segments.Single_Point.Set_Speed_Set_Altitude) or\
                    (type(segment) == RCAIDE.Framework.Mission.Segments.Single_Point.Set_Speed_Set_Altitude_AVL_Trimmed) or \
                    (type(segment) == RCAIDE.Framework.Mission.Segments.Single_Point.Set_Speed_Set_Altitude_No_Propulsion) or \
                    (type(segment) == RCAIDE.Framework.Mission.Segments.Single_Point.Set_Speed_Set_Throttle) 


    
    # Step 2: Optimizer Inputs 
    # Step 2.1: Extract inputs
    input_count  = 0
    unknown_keys = list(segment.state.unknowns.keys())
    unknown_keys.remove('tag') 
    if ground_seg_flag: 
        n_points     = segment.state.numerics.number_of_control_points
        len_inputs = n_points 
    elif constant_throttle_seg:
        n_points     = segment.state.numerics.number_of_control_points  
        len_inputs = n_points*(len(unknown_keys)-1) + 1
    elif single_pt_seg:
        n_points   = 1
        len_inputs = len(unknown_keys)
    else:
        n_points     = segment.state.numerics.number_of_control_points  
        len_inputs = n_points*len(unknown_keys)
        
    unknown_value  = Data()
    full_unkn_vals = Data()
    for unkn in unknown_keys:
        unknown_value[unkn]  = segment.state.unknowns[unkn]
        full_unkn_vals[unkn] = unknown_value[unkn] 

    # Step 2.2: Construct nexus format  : [Variable_###, initial, -np.inf, np.inf , scaling, Units.less]
    initial_values    = full_unkn_vals.pack_array()
    input_len_strings = np.tile('Variable_', len_inputs)
    input_numbers     = np.linspace(1,len_inputs,len_inputs,dtype=np.int16)
    input_names       = np.core.defchararray.add(input_len_strings,np.array(input_numbers+input_count).astype(str))
    bounds            = np.broadcast_to((-np.inf,np.inf),(len_inputs,2))
    units             = np.broadcast_to(Units.less,(len_inputs,))
    new_inputs        = np.reshape(np.tile(np.atleast_2d(np.array([None,None,None,None,None,None])),len_inputs), (-1, 6))
    
    # scaling factor for optimizer 
    factor = np.ceil(np.log10(abs(initial_values)))
    factor[np.isinf(factor)] = 0
    scale  = 10 ** (factor)
    
    # Step 2.4 Add in the inputs 
    new_inputs[:,0]     = input_names   
    new_inputs[:,1]     = initial_values 
    new_inputs[:,2:4]   = bounds   
    new_inputs[:,4]     = scale
    new_inputs[:,5]     = units 
    optimization_problem.inputs = np.array(new_inputs,dtype=object)
    
    # Step 3: Constraints 
    # Step 3.1 : Create the equality constraints to the beginning of the constraints all equality constraints are 0, scale 1, and unitless
    new_con = np.reshape(np.tile(np.atleast_2d(np.array([None,None,None,None,None])),len_inputs), (-1, 5))

    con_len_strings = np.tile('Residual_', len_inputs)
    con_names       = np.core.defchararray.add(con_len_strings,np.array(input_numbers+input_count).astype(str))
    equals          = np.broadcast_to('=',(len_inputs,))
    zeros           = np.zeros(len_inputs)
    ones            = np.ones(len_inputs)
    
    # Step 3.2 Add in the new constraints
    new_con[:,0]    = con_names
    new_con[:,1]    = equals
    new_con[:,2]    = zeros  
    new_con[:,3]    = ones
    new_con[:,4]    = 1*Units.less
    optimization_problem.constraints =  np.array(new_con,dtype=object)            
    
    # Step 4. Aliases 
    # Step 4.1: Setup the aliases for the inputs
    basic_string_con = Data()
    input_string = []

    if ground_seg_flag:       
        output_numbers = np.linspace(0,n_points-2,n_points-1,dtype=np.int16)
        basic_string_con[unknown_keys[1]] = np.tile('segment.state.unknowns.'+unknown_keys[1]+'[', n_points-1)
        input_string.append(np.core.defchararray.add(basic_string_con[unknown_keys[1]],np.array(output_numbers).astype(str)))
        input_string        = np.array(input_string[0])
        input_string        = np.core.defchararray.add(input_string, np.tile(']',len_inputs-1))
        input_aliases       = np.reshape(np.tile(np.atleast_2d(np.array((None,None))),len_inputs), (-1, 2)) 
        input_aliases[:,0]  = input_names
        input_aliases[0,1]  = 'segment.state.unknowns.'+unknown_keys[0] 
        input_aliases[1:,1] = input_string
        
    elif constant_throttle_seg: 
        output_numbers = np.linspace(0,n_points-1,n_points,dtype=np.int16)        
        for unkn in unknown_keys[:-1]:
            basic_string_con[unkn] = np.tile('segment.state.unknowns.'+unkn+'[', n_points)
            input_string.append(np.core.defchararray.add(basic_string_con[unkn],np.array(output_numbers).astype(str)))
        input_string         = np.ravel(input_string)
        input_string         = np.core.defchararray.add(input_string, np.tile(']',len_inputs-1)) 
        input_aliases        = np.reshape(np.tile(np.atleast_2d(np.array((None,None))),len_inputs), (-1, 2)) 
        input_aliases[:,0]   = input_names   
        input_aliases[:-1,1] = input_string 
        input_aliases[-1,1]  = 'segment.state.unknowns.'+unknown_keys[-1]
        
    elif single_pt_seg:  
        for unkn in unknown_keys:
            basic_string_con[unkn] = np.tile('segment.state.unknowns.'+unkn+'[', n_points)
            input_string.append(np.core.defchararray.add(basic_string_con[unkn],np.array([0]).astype(str)))
        input_string       = np.ravel(input_string)
        input_string       = np.core.defchararray.add(input_string, np.tile(']',len_inputs))
        input_aliases      = np.reshape(np.tile(np.atleast_2d(np.array((None,None))),len_inputs), (-1, 2)) 
        input_aliases[:,0] = input_names
        input_aliases[:,1] = input_string    
    else:  
        output_numbers = np.linspace(0,n_points-1,n_points,dtype=np.int16) 
        for unkn in unknown_keys:
            basic_string_con[unkn] = np.tile('segment.state.unknowns.'+unkn+'[', n_points)
            input_string.append(np.core.defchararray.add(basic_string_con[unkn],np.array(output_numbers).astype(str)))
        input_string       = np.ravel(input_string)
        input_string       = np.core.defchararray.add(input_string, np.tile(']',len_inputs))
        input_aliases      = np.reshape(np.tile(np.atleast_2d(np.array((None,None))),len_inputs), (-1, 2)) 
        input_aliases[:,0] = input_names
        input_aliases[:,1] = input_string
    
    # Step 4.2: Setup the aliases for the residuals
    basic_string_res      = np.tile('segment.state.residuals.pack_array()[', len_inputs)
    residual_string       = np.core.defchararray.add(basic_string_res,np.array(input_numbers-1).astype(str))
    residual_string       = np.core.defchararray.add(residual_string, np.tile(']',len_inputs))
    residual_aliases      = np.reshape(np.tile(np.atleast_2d(np.array((None,None))),len_inputs), (-1, 2)) 
    residual_aliases[:,0] = con_names
    residual_aliases[:,1] = residual_string
        
    # Step 4.3: Append Aliases
    aliases = []
    for ii in range(len_inputs):
        aliases.append(input_aliases[ii].tolist()) 
        aliases.append(residual_aliases[ii].tolist())
    
    # Step 5: Objective function
    if segment.state.numerics.solver.objective == None:     
        aliases.append([ 'nothing'                   , 'postprocess.nothing']) 
        optimization_problem.objective = np.array([ [  'nothing'  ,  1   ,    1*Units.less]  ],dtype=object)            
    elif segment.state.numerics.solver.objective == "energy":
        aliases.append([ 'energy_consumed'          , 'postprocess.energy_consumed']) 
        optimization_problem.objective = np.array([ [  'energy_consumed'  ,  1   ,    1*Units.less]  ],dtype=object)            
    elif segment.state.numerics.solver.objective == "power":
        aliases.append([ 'maximum_power'          , 'postprocess.maximum_power'])
        optimization_problem.objective = np.array([ [  'maximum_power'  ,  1   ,    1*Units.less]  ],dtype=object)   
    else:
        raise Exception('undefined objective function')
    
    # append aliases 
    optimization_problem.aliases = aliases        
    
    # Step 6: Expand Rows  
    segment.process.initialize.expand_state(segment)
    
    # Step 7: Update iteration
    input_count = input_count+input_numbers[-1]      
     
    # Step 8: Append segment
    nexus.segment = segment
     
    # Step 9: Append procedure
    nexus.procedure = iterate_segment()
     
    # Step 9: Append post-process
    nexus.postprocess = Data()
    
    # Step 10: Append optimization problem 
    nexus.optimization_problem   = optimization_problem
    
    return nexus

def iterate_segment(): 
    procedure                           = Process()  
    procedure.segment                   = Process()
    procedure.segment.design_mission    = iterate_optimizer     
    procedure.post_process              = segment_post_process   
        
    return procedure
    
def iterate_optimizer(nexus):
    segment = nexus.segment
     
    unknowns = segment.state.unknowns.pack_array()
    if isinstance(unknowns,np.ndarray):
        segment.state.unknowns.unpack_array(unknowns)
    else:
        segment.state.unknowns = unknowns
        
    segment.process.iterate(segment)
    
    residuals = segment.state.residuals.pack_array()    
    nexus.residuals =  residuals
    return nexus


  
def segment_post_process(nexus):
    # unpack
    power      = nexus.segment.state.conditions.energy.power
    I          = nexus.segment.state.numerics.time.integrate
    
    # compute max power of segment 
    max_power  = np.max(nexus.segment.state.conditions.energy.power)
    
    # compute total energy consumed 
    if (type(nexus.segment) == RCAIDE.Framework.Mission.Segments.Single_Point.Set_Speed_Set_Altitude) or\
                    (type(nexus.segment) == RCAIDE.Framework.Mission.Segments.Single_Point.Set_Speed_Set_Altitude_AVL_Trimmed) or \
                    (type(nexus.segment) == RCAIDE.Framework.Mission.Segments.Single_Point.Set_Speed_Set_Altitude_No_Propulsion) or \
                    (type(nexus.segment) == RCAIDE.Framework.Mission.Segments.Single_Point.Set_Speed_Set_Throttle): 
        energy_consumed =  0
    else:
        energy_consumed = np.dot(I,power)[-1][0]
    
    postprocess                 = nexus.postprocess
    postprocess.maximum_power   = max_power
    postprocess.energy_consumed = energy_consumed 
    postprocess.nothing         = 0
    
    return nexus  <|MERGE_RESOLUTION|>--- conflicted
+++ resolved
@@ -23,19 +23,6 @@
 # converge root
 # ---------------------------------------------------------------------------------------------------------------------- 
 def converge(segment):
-<<<<<<< HEAD
-    """
-    RCAIDE provides two different solvers for missions: an optimization solver and a root-finder. 
-        - Root-finder can be faster but may struggle to converge for complex vehicles
-        - Optimization solver is more robust but may be slower
-    
-    Specify the solver type in the segent state as follows: 
-        segment.state.numerics.solver.type = "optimize" or "root_finder"
-    
-    Further documentation to come...    
-    
-    """       
-=======
     """Interfaces the mission a root finder algorithm.
 
     Assumptions:
@@ -56,7 +43,6 @@
     Properties Used:
     N/A
     """ 
->>>>>>> 4d07ba5a
     
     if segment.state.numerics.solver.type  == "optimize": 
         problem  = add_mission_variables(segment) 
