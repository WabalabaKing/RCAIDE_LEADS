# RCAIDE/Library/Missions/Segments/Cruise/Constant_Throttle_Constant_Altitude.py
# 
# 
# Created:  Jul 2023, M. Clarke

# ----------------------------------------------------------------------------------------------------------------------
#  IMPORT
# ---------------------------------------------------------------------------------------------------------------------- 
# Package imports 
import numpy as np
 
# ----------------------------------------------------------------------------------------------------------------------
#  Initialize Conditions
# ----------------------------------------------------------------------------------------------------------------------
def unpack_unknowns(segment):
    
    # unpack unknowns
    unknowns   = segment.state.unknowns 
    accel_x    = unknowns.acceleration 
    time       = unknowns.elapsed_time
     
    # rescale time
    t_initial  = segment.state.conditions.frames.inertial.time[0,0]
    t_final    = t_initial + time  
    t_nondim   = segment.state.numerics.dimensionless.control_points
    time       = t_nondim * (t_final-t_initial) + t_initial     

    # build acceleration
    N          = segment.state.numerics.number_of_control_points
    a          = np.zeros((N, 3))
    a[:, 0]    = accel_x[:,0]
    
    # apply unknowns
    conditions = segment.state.conditions 
    conditions.frames.inertial.acceleration_vector  = a
    conditions.frames.inertial.time[:,0]            = time[:,0]
    
    return 

# ----------------------------------------------------------------------
#  Integrate Velocity
# ---------------------------------------------------------------------- 

def integrate_velocity(segment):
    
    # unpack 
    conditions = segment.state.conditions
    v0         = segment.air_speed_start 
    beta       = segment.sideslip_angle
    I          = segment.state.numerics.time.integrate
    a          = conditions.frames.inertial.acceleration_vector
    
    # compute x-velocity
    velocity_xy = v0 + np.dot(I, a)[:,0]   
    v_x         = np.cos(beta)*velocity_xy
    v_y         = np.sin(beta)*velocity_xy

    # pack velocity
    conditions.frames.inertial.velocity_vector[:,0] = v_x
    conditions.frames.inertial.velocity_vector[:,1] = v_y
    
    return

# ----------------------------------------------------------------------
#  Initialize Conditions
# ----------------------------------------------------------------------    

def initialize_conditions(segment):
<<<<<<< HEAD
    """
    Integrates acceleration to get velocity profile

    Parameters
    ----------
    segment : Segment
        The mission segment being analyzed
            - air_speed_start : float
                Initial true airspeed [m/s]
            - sideslip_angle : float
                Aircraft sideslip angle [rad]
            state:
                numerics:
                    time:
                        integrate : array
                            Integration operator
                conditions:
                    frames:
                        inertial:
                            acceleration_vector : array
                                Acceleration vector [m/s^2]
                            velocity_vector : array
                                Velocity vector [m/s]

    Returns
    -------
    None
        Updates velocity vector in segment conditions
    
    Notes
    -----
    This function integrates the acceleration to obtain the velocity profile,
    considering the initial velocity and sideslip angle.

    **Calculation Process**
        1. Integrate acceleration to get velocity magnitude
        2. Decompose into components using sideslip angle
=======
    """Sets the specified conditions which are given for the segment type.

    Assumptions:
    Constant throttle and constant altitude, allows for acceleration

    Source:
    N/A

    Inputs:
    segment.altitude                             [meters]
    segment.air_speed_start                      [meters/second]
    segment.air_speed_end                        [meters/second] 
    segment.state.numerics.number_of_control_points [int]

    Outputs: 
    conditions.frames.inertial.position_vector  [meters]
    conditions.freestream.altitude              [meters]

    Properties Used:
    N/A
>>>>>>> 4d07ba5a
    """    
    # unpack inputs
    alt      = segment.altitude 
    v0       = segment.air_speed_start
    vf       = segment.air_speed_end    
    
    # check for initial altitude
    if alt is None:
        if not segment.state.initials: raise AttributeError('altitude not set')
        alt = -1.0 *segment.state.initials.conditions.frames.inertial.position_vector[-1,2]   

    if v0  is None: 
        if not segment.state.initials: raise AttributeError('airspeed not set')
        v0 = np.linalg.norm(segment.state.initials.conditions.frames.inertial.velocity_vector[-1])
        
    # avoid having zero velocity since aero and propulsion models need non-zero Reynolds number
    if v0 == 0.0: v0 = 0.01
    if vf == 0.0: vf = 0.01
    
    # intial and final speed cannot be the same
    if v0 == vf:
        vf = vf + 0.01
        
    # repack
    segment.air_speed_start = v0
    segment.air_speed_end   = vf
    
    # pack conditions   
    segment.state.conditions.freestream.altitude[:,0] = alt
    segment.state.conditions.frames.inertial.position_vector[:,2] = -alt # z points down    
    
# ----------------------------------------------------------------------
#  Solve Residuals
# ----------------------------------------------------------------------    

def solve_velocity(segment):
    """ Calculates the additional velocity residual
    
        Assumptions:
        The vehicle accelerates, residual on forces and to get it to the final speed
        
        Inputs:
        segment.air_speed_end                  [meters/second]
        segment.state.conditions: 
            frames.inertial.velocity_vector    [meters/second] 
        segment.state.numerics.time.differentiate
            
        Outputs:
        segment.state.residuals:
            forces               [meters/second^2]
            final_velocity_error [meters/second] 

        Properties Used:
        N/A
                                
    """    

    # unpack inputs
    conditions = segment.state.conditions 
    vf         = segment.air_speed_end
    v          = conditions.frames.inertial.velocity_vector 
    
    segment.state.residuals.final_velocity_error = (np.linalg.norm(v[-1,:])- vf)

    return<|MERGE_RESOLUTION|>--- conflicted
+++ resolved
@@ -66,45 +66,6 @@
 # ----------------------------------------------------------------------    
 
 def initialize_conditions(segment):
-<<<<<<< HEAD
-    """
-    Integrates acceleration to get velocity profile
-
-    Parameters
-    ----------
-    segment : Segment
-        The mission segment being analyzed
-            - air_speed_start : float
-                Initial true airspeed [m/s]
-            - sideslip_angle : float
-                Aircraft sideslip angle [rad]
-            state:
-                numerics:
-                    time:
-                        integrate : array
-                            Integration operator
-                conditions:
-                    frames:
-                        inertial:
-                            acceleration_vector : array
-                                Acceleration vector [m/s^2]
-                            velocity_vector : array
-                                Velocity vector [m/s]
-
-    Returns
-    -------
-    None
-        Updates velocity vector in segment conditions
-    
-    Notes
-    -----
-    This function integrates the acceleration to obtain the velocity profile,
-    considering the initial velocity and sideslip angle.
-
-    **Calculation Process**
-        1. Integrate acceleration to get velocity magnitude
-        2. Decompose into components using sideslip angle
-=======
     """Sets the specified conditions which are given for the segment type.
 
     Assumptions:
@@ -125,7 +86,6 @@
 
     Properties Used:
     N/A
->>>>>>> 4d07ba5a
     """    
     # unpack inputs
     alt      = segment.altitude 
