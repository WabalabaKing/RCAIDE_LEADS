# RCAIDE/Library/Methods/Emissions/evaluate_correlation_emissions_indices.py
#  
# Created:  Jul 2024, M. Clarke

# ----------------------------------------------------------------------------------------------------------------------
#  IMPORT
# ---------------------------------------------------------------------------------------------------------------------- 
from    RCAIDE.Framework.Core import Data 
 
# package imports
import  numpy as np

# ----------------------------------------------------------------------------------------------------------------------
#  evaluate_correlation_emissions_indices
# ---------------------------------------------------------------------------------------------------------------------- 
def evaluate_correlation_emissions_indices(segment,settings,vehicle):
    """
    Computes emission indices using empirical correlations.

    Parameters
    ----------
    segment : Data
        Mission segment data container
        
        - state : Data
            Current state of the system

            - numerics : Data
                Numerical integration parameters

                - time : Data
                    Time integration settings
            - conditions : Data
                Flight conditions and component states
            - ones_row : function
                Creates array of ones with specified size
                
    settings : Data
        Configuration settings for the simulation
        
    vehicle : Data
        Vehicle configuration data

        - networks : list
            List of propulsion system networks

            - fuel_lines : list
                Fuel distribution systems

                - active : bool
                    Flag indicating if fuel line is in use
                - fuel_tanks : list
                    Fuel storage units

                    - tag : str
                        Identifier for the fuel tank
                    - fuel : Data
                        Fuel properties

                        - emission_indices : Data
                            Empirical emission indices

                            - NOx : float
                                NOx emission index [kg_NOx/kg_fuel]
                            - CO2 : float
                                CO2 emission index [kg_CO2/kg_fuel]
                            - H2O : float
                                H2O emission index [kg_H2O/kg_fuel]
                            - SO2 : float
                                SO2 emission index [kg_SO2/kg_fuel]
                            - Soot : float
                                Soot emission index [kg_soot/kg_fuel]
                        - global_warming_potential_100 : Data
                            100-year global warming potentials
            - propulsors : list
                Propulsion units (turbofans, turbojets, etc.)

    Returns
    -------
    None
        Updates segment.state.conditions.emissions with:
        
        - total : Data
            Total emissions over segment

            - NOx : float
                Total NOx emissions [kg]
            - CO2 : float
                Total CO2 emissions [kg]
            - H2O : float
                Total H2O emissions [kg]
            - SO2 : float
                Total SO2 emissions [kg]
            - Soot : float
                Total soot emissions [kg]
            - Contrails : float
                Total contrail effect [kg CO2 equivalent]
        - index : Data
            Emission indices

            - NOx : ndarray
                NOx emission index [kg_NOx/kg_fuel]
            - CO2 : ndarray
                CO2 emission index [kg_CO2/kg_fuel]
            - H2O : ndarray
                H2O emission index [kg_H2O/kg_fuel]
            - SO2 : ndarray
                SO2 emission index [kg_SO2/kg_fuel]
            - Soot : ndarray
                Soot emission index [kg_soot/kg_fuel]

    Notes
    -----
    This function uses pre-defined emission indices for each fuel type and integrates
    them over the mission segment based on fuel flow rates.

    **Major Assumptions**

    * Emission indices are constant for each fuel type
    * Indices are independent of operating conditions
    * Linear scaling with fuel flow rate

    **Theory**
    Total emissions are computed by:
    
    .. math::
        E_{i,total} = \int \dot{m}_{fuel}(t) \cdot EI_i \cdot GWP_i \, dt

    Where:

    * :math:`E_{i,total}` = Total emissions for species i
    * :math:`\dot{m}_{fuel}` = Fuel mass flow rate
    * :math:`EI_i` = Emission index for species i
    * :math:`GWP_i` = Global warming potential for species i
    
    Contrail effects are estimated by:
    
    .. math::
        E_{contrails} = \Delta R \cdot GWP_{contrails}

    Where:

    * :math:`\Delta R` = Flight range [km]
    * :math:`GWP_{contrails}` = Contrail global warming potential

    **Extra modules required**

    * numpy

    See Also
    --------
    RCAIDE.Library.Methods.Emissions.Chemical_Reactor_Network_Method

    References
    ----------
    [1] Lee, D. S., et al. (2021). The contribution of global aviation to anthropogenic climate forcing for 2000 to 2018. Atmospheric Environment, 244, 117834.
    """  
    # unpack
    state      = segment.state
    I          = state.numerics.time.integrate
    NOx_total  = 0 * state.ones_row(1)  
    CO2_total  = 0 * state.ones_row(1) 
    SO2_total  = 0 * state.ones_row(1) 
    H2O_total  = 0 * state.ones_row(1) 
    Soot_total = 0 * state.ones_row(1) 

    for network in vehicle.networks:  
        for fuel_line in network.fuel_lines:
            if fuel_line.active: 
                for fuel_tank in fuel_line.fuel_tanks:
                    mdot = 0. * state.ones_row(1)    
                    fuel =  fuel_tank.fuel 
             
                    EI_NOx  = fuel.emission_indices.NOx
                    EI_CO2  = fuel.emission_indices.CO2 
                    EI_H2O  = fuel.emission_indices.H2O
                    EI_SO2  = fuel.emission_indices.SO2
                    EI_Soot = fuel.emission_indices.Soot  
                    
                    mdot = segment.conditions.energy[fuel_line.tag][fuel_tank.tag].mass_flow_rate
                     
                    # Integrate them over the entire segment
                    NOx_total  += np.dot(I,mdot*EI_NOx)
                    CO2_total  += np.dot(I,mdot*EI_CO2)
                    SO2_total  += np.dot(I,mdot*EI_SO2)
                    H2O_total  += np.dot(I,mdot*EI_H2O) 
                    Soot_total += np.dot(I,mdot*EI_Soot)
<<<<<<< HEAD
                                     
=======
>>>>>>> 38bb6314
         
    flight_range    =  state.conditions.frames.inertial.aircraft_range 
    Contrails_total =  (flight_range -   flight_range[0]) /1000 * fuel.global_warming_potential_100.Contrails

    emissions                 = Data()
    emissions.total           = Data()
    emissions.index           = Data() 
    emissions.total.NOx       = NOx_total   * fuel.global_warming_potential_100.NOx 
    emissions.total.CO2       = CO2_total   * fuel.global_warming_potential_100.CO2
    emissions.total.H2O       = H2O_total   * fuel.global_warming_potential_100.H2O  
    emissions.total.SO2       = SO2_total   * fuel.global_warming_potential_100.SO2  
    emissions.total.Soot      = Soot_total  * fuel.global_warming_potential_100.Soot 
    emissions.total.Contrails = Contrails_total   
    emissions.index.NOx       = EI_NOx   * state.ones_row(1)
    emissions.index.CO2       = EI_CO2   * state.ones_row(1)
    emissions.index.H2O       = EI_H2O   * state.ones_row(1)
    emissions.index.SO2       = EI_SO2   * state.ones_row(1)
    emissions.index.Soot      = EI_Soot  * state.ones_row(1)
    
    state.conditions.emissions = emissions
    return   
<|MERGE_RESOLUTION|>--- conflicted
+++ resolved
@@ -185,10 +185,7 @@
                     SO2_total  += np.dot(I,mdot*EI_SO2)
                     H2O_total  += np.dot(I,mdot*EI_H2O) 
                     Soot_total += np.dot(I,mdot*EI_Soot)
-<<<<<<< HEAD
                                      
-=======
->>>>>>> 38bb6314
          
     flight_range    =  state.conditions.frames.inertial.aircraft_range 
     Contrails_total =  (flight_range -   flight_range[0]) /1000 * fuel.global_warming_potential_100.Contrails
