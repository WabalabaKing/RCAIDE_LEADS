# RCAIDE/Methods/Performance/aircraft_aerodynamic_analysis.py
# 
# 
# Created:  Dec 2024, M. Clarke

# ----------------------------------------------------------------------------------------------------------------------
#  IMPORT
# ----------------------------------------------------------------------------------------------------------------------

# RCAIDE imports 
import RCAIDE
from RCAIDE.Framework.Core import  Data 
 
# Pacakge imports 
import numpy as np  

#------------------------------------------------------------------------------
# aircraft_aerodynamic_analysis
#------------------------------------------------------------------------------  
def aircraft_aerodynamic_analysis(aerodynamics_analysis = None,
                                  angle_of_attack_range = None,
                                  Mach_number_range= None,
                                  control_surface_deflection_range = np.array([[0]]),
                                  altitude = 0,
<<<<<<< HEAD
                                  delta_ISA=0,
                                  use_surrogate = True,
                                  model_fuselage = True):  
    """
    Computes aerodynamic coefficients across ranges of angle of attack and Mach numbers using vortex lattice methods.
 
 
    Parameters
    --------
    vehicle : Vehicle
        The vehicle instance to be analyzed
    angle_of_attack_range : ndarray
        Array of angle of attack values to evaluate [radians]
    Mach_number_range : ndarray
        Array of Mach numbers to evaluate
    control_surface_deflection_range : ndarray, optional
        Array of control surface deflection angles [radians], default [[0]]
    altitude : float, optional
        Altitude for atmospheric properties [m], default 0
    delta_ISA : float, optional
        Temperature offset from ISA conditions [K], default 0
    use_surrogate : bool, optional
        Flag for using surrogate model in analysis, default True
    model_fuselage : bool, optional
        Flag for including fuselage effects, default True. Of note, fuselage modeling can 
        sometimes be difficult for VLM solvers.
 
    Returns
    --------
    results : Data
        Container of analysis results including:
            * Mach : ndarray
                Evaluated Mach numbers
            * alpha : ndarray
                Evaluated angles of attack [rad]
            * lift_coefficient : ndarray
                Computed lift coefficients
            * drag_coefficient : ndarray
                Computed drag coefficients
 
    Notes
    -----
    The function uses the US Standard Atmosphere 1976 model for atmospheric properties
    and evaluates aerodynamic coefficients using vortex lattice methods. Can use a surrogate model
    for faster evaluation or just direct evaluation of the aerodynamics. 
 
    **Major Assumptions**
        * Flow is steady and inviscid
        * Small angle approximations apply
        * Linear aerodynamics
        * Atmospheric properties follow US Standard Atmosphere 1976
 
    See Also
    --------
    RCAIDE.Library.Methods.Aerodynamics.Vortex_Lattice_Method
    RCAIDE.Library.Attributes.Atmospheres.Earth.US_Standard_1976
    """
=======
                                  delta_ISA=0):
>>>>>>> 7048bbad

    #------------------------------------------------------------------------
    # setup flight conditions
    #------------------------------------------------------------------------   
    atmosphere     = RCAIDE.Framework.Analyses.Atmospheric.US_Standard_1976()
    atmo_data      = atmosphere.compute_values(altitude,delta_ISA)
    P              = atmo_data.pressure 
    T              = atmo_data.temperature 
    rho            = atmo_data.density 
    a              = atmo_data.speed_of_sound 
    mu             = atmo_data.dynamic_viscosity
       
    # -----------------------------------------------------------------
    # Evaluate Without Surrogate
    # ----------------------------------------------------------------- 
    ctrl_pts = len(angle_of_attack_range[:, 0] )
    state                                         = RCAIDE.Framework.Mission.Common.State()
    state.conditions                              = RCAIDE.Framework.Mission.Common.Results() 
    state.conditions.freestream.density           = rho * np.ones_like(angle_of_attack_range)
    state.conditions.freestream.dynamic_viscosity = mu  * np.ones_like(angle_of_attack_range)
    state.conditions.freestream.temperature       = T   * np.ones_like(angle_of_attack_range)
    state.conditions.freestream.pressure          = P   * np.ones_like(angle_of_attack_range)
    state.conditions.aerodynamics.angles.alpha    = angle_of_attack_range  
    state.conditions.aerodynamics.angles.beta     = angle_of_attack_range *0  
    state.conditions.freestream.u                 = angle_of_attack_range *0       
    state.conditions.freestream.v                 = angle_of_attack_range *0       
    state.conditions.freestream.w                 = angle_of_attack_range *0       
    state.conditions.static_stability.roll_rate   = angle_of_attack_range *0       
    state.conditions.static_stability.pitch_rate  = angle_of_attack_range *0 
    state.conditions.static_stability.yaw_rate    = angle_of_attack_range *0  
    state.conditions.expand_rows(ctrl_pts)
 
    CL_vals    = np.zeros((len(angle_of_attack_range),len(Mach_number_range)))  
    CD_vals    = np.zeros((len(angle_of_attack_range),len(Mach_number_range))) 
 
    state.analyses                                  =  Data()
    aerodynamics_analysis.initialize()            
    state.analyses.aerodynamics = aerodynamics_analysis 
    
    for i in range (len(Mach_number_range)):  
        state.conditions.freestream.mach_number                 = Mach_number_range[i, 0] * np.ones_like(angle_of_attack_range)
        state.conditions.freestream.velocity                    = Mach_number_range[i, 0] * a   * np.ones_like(angle_of_attack_range)   
        state.conditions.freestream.reynolds_number             = state.conditions.freestream.density * state.conditions.freestream.velocity / state.conditions.freestream.dynamic_viscosity 
        state.conditions.frames.inertial.velocity_vector[:,0]   = Mach_number_range[i, 0] * a[0, 0]   *  angle_of_attack_range[:, 0] 
        
     
        # ---------------------------------------------------------------------------------------
        # Evaluate With Surrogate
        # ---------------------------------------------------------------------------------------  
        _                 = state.analyses.aerodynamics.evaluate(state)        
        CL_vals[:,i]      = state.conditions.aerodynamics.coefficients.lift.total[:, 0]
        CD_vals[:,i]      = state.conditions.aerodynamics.coefficients.drag.total[:, 0] 

  
    results = Data(
        Mach              = Mach_number_range, 
        alpha             = angle_of_attack_range, 
        lift_coefficient  = CL_vals, 
        drag_coefficient  = CD_vals, 
    )  
          
    return results  <|MERGE_RESOLUTION|>--- conflicted
+++ resolved
@@ -22,10 +22,7 @@
                                   Mach_number_range= None,
                                   control_surface_deflection_range = np.array([[0]]),
                                   altitude = 0,
-<<<<<<< HEAD
-                                  delta_ISA=0,
-                                  use_surrogate = True,
-                                  model_fuselage = True):  
+                                  delta_ISA=0):
     """
     Computes aerodynamic coefficients across ranges of angle of attack and Mach numbers using vortex lattice methods.
  
@@ -80,9 +77,6 @@
     RCAIDE.Library.Methods.Aerodynamics.Vortex_Lattice_Method
     RCAIDE.Library.Attributes.Atmospheres.Earth.US_Standard_1976
     """
-=======
-                                  delta_ISA=0):
->>>>>>> 7048bbad
 
     #------------------------------------------------------------------------
     # setup flight conditions
