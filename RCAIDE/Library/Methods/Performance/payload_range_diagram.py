## @ingroup Library-Methods-Performance
# RCAIDE/Library/Methods/Performance/payload_range_diagram.py
# 
# 
# Created:  Jul 2023, M. Clarke

# ----------------------------------------------------------------------------------------------------------------------
#  IMPORT
# ----------------------------------------------------------------------------------------------------------------------

# RCAIDE imports
import RCAIDE
from RCAIDE.Framework.Core import Units , Data  
from RCAIDE.Library.Plots.Common import set_axes, plot_style    
 
# Pacakge imports 
import numpy as np
from matplotlib import pyplot as plt
 
# ----------------------------------------------------------------------
#  Calculate vehicle Payload Range Diagram
# ---------------------------------------------------------------------- 
<<<<<<< HEAD
def payload_range_diagram(vehicle,mission,cruise_segment_tag,reserves=0., plot_diagram = True):
    '''
    
    
    
    
    '''
=======
def payload_range_diagram(vehicle,mission,cruise_segment_tag,reserves=0., plot_diagram = True, fuel_name=None): 
>>>>>>> 72c3c0e4
    for network in vehicle.networks:
        if type(network) == RCAIDE.Framework.Networks.Fuel:
            payload_range  =  conventional_payload_range_diagram(vehicle,mission,cruise_segment_tag,reserves,plot_diagram,fuel_name) 
        elif type(network) == RCAIDE.Framework.Networks.Electric:
            payload_range  =  electric_payload_range_diagram(vehicle,mission,cruise_segment_tag,plot_diagram)
    return payload_range 
            
<<<<<<< HEAD
def conventional_payload_range_diagram(vehicle,mission,cruise_segment_tag,reserves,plot_diagram):
    '''
    
    
    
    
    '''
=======
def conventional_payload_range_diagram(vehicle,mission,cruise_segment_tag,reserves,plot_diagram, fuel_name):
>>>>>>> 72c3c0e4
    #unpack
    mass = vehicle.mass_properties
    if not mass.operating_empty:
        print("Error calculating Payload Range Diagram: Vehicle Operating Empty not defined")
        return True
    else:
        OEW = mass.operating_empty

    if not mass.max_zero_fuel:
        print("Error calculating Payload Range Diagram: Vehicle MZFW not defined")
        return True
    else:
        MZFW = vehicle.mass_properties.max_zero_fuel

    if not mass.max_takeoff:
        print("Error calculating Payload Range Diagram: Vehicle MTOW not defined")
        return True
    else:
        MTOW = vehicle.mass_properties.max_takeoff

    if not mass.max_payload:
        MaxPLD = MZFW - OEW  # If payload max not defined, calculate based in design weights
    else:
        MaxPLD = vehicle.mass_properties.max_payload
        MaxPLD = min(MaxPLD , MZFW - OEW) #limit in structural capability

    if not mass.max_fuel:
        MaxFuel = MTOW - OEW # If not defined, calculate based in design weights
    else:
        MaxFuel = vehicle.mass_properties.max_fuel  # If max fuel capacity not defined
        MaxFuel = min(MaxFuel, MTOW - OEW)


    # Define payload range points
    #Point  = [ RANGE WITH MAX. PLD   , RANGE WITH MAX. FUEL , FERRY RANGE   ]
    TOW     = [ MTOW                               , MTOW                   , OEW + MaxFuel ]
    FUEL    = [ min(TOW[1] - OEW - MaxPLD,MaxFuel) , MaxFuel                , MaxFuel       ]
    PLD     = [ MaxPLD                             , MTOW - MaxFuel - OEW   , 0.            ]

    # allocating Range array
    R       = [0,0,0]

    # loop for each point of Payload Range Diagram
    for i in range(len(TOW)):
        ##    for i in [2]: 
        # Define takeoff weight
        mission.segments[0].analyses.weights.vehicle.mass_properties.takeoff = TOW[i]

        # Evaluate mission with current TOW
        results = mission.evaluate()
        segment = results.segments[cruise_segment_tag]

        # Distance convergency in order to have total fuel equal to target fuel
        #
        # User don't have the option of run a mission for a given fuel. So, we
        # have to iterate distance in order to have total fuel equal to target fuel
        #

        maxIter = 10 # maximum iteration limit
        tol = 1.     # fuel convergency tolerance
        err = 9999.  # error to be minimized
        iter = 0     # iteration count

        while abs(err) > tol and iter < maxIter:
            iter = iter + 1

            # Current total fuel burned in mission
            TotalFuel  = TOW[i] - results.segments[-1].conditions.weights.total_mass[-1,0]

            # Difference between burned fuel and target fuel
            missingFuel = FUEL[i] - TotalFuel - reserves

            # Current distance and fuel consuption in the cruise segment
            CruiseDist = np.diff( segment.conditions.frames.inertial.position_vector[[0,-1],0] )[0]        # Distance [m]
            CruiseFuel = segment.conditions.weights.total_mass[0,0] - segment.conditions.weights.total_mass[-1,0]    # [kg]
            # Current specific range (m/kg)
            CruiseSR    = CruiseDist / CruiseFuel        # [m/kg]

            # Estimated distance that will result in total fuel burn = target fuel
            DeltaDist  =  CruiseSR *  missingFuel
            mission.segments[cruise_segment_tag].distance = (CruiseDist + DeltaDist)

            # running mission with new distance
            results = mission.evaluate()
            segment = results.segments[cruise_segment_tag]

            # Difference between burned fuel and target fuel
            err = ( TOW[i] - results.segments[-1].conditions.weights.total_mass[-1,0] ) - FUEL[i] + reserves 

        # Allocating resulting range in ouput array.
        R[i] =  results.segments[-1].conditions.frames.inertial.position_vector[-1,0]   

    # Inserting point (0,0) in output arrays
    R.insert(0,0)
    PLD.insert(0,MaxPLD)
    FUEL.insert(0,0)
    TOW.insert(0,0)

    # packing results
    payload_range                = Data()
    payload_range.range          = np.array(R)
    payload_range.payload        = np.array(PLD)
    payload_range.fuel           = np.array(FUEL)
    payload_range.takeoff_weight = np.array(TOW)
    payload_range.reserves       = reserves
    
<<<<<<< HEAD
    if plot_diagram:  
        # get plotting style 
        ps      = plot_style()  
    
        parameters = {'axes.labelsize': ps.axis_font_size,
                      'xtick.labelsize': ps.axis_font_size,
                      'ytick.labelsize': ps.axis_font_size,
                      'axes.titlesize': ps.title_font_size}
        plt.rcParams.update(parameters)
    
        fig  = plt.figure('Fuel_Payload_Range_Diagram')
        axis = fig.add_subplot(1,1,1)
        axis.plot(payload_range.range /Units.nmi,payload_range.payload,color = 'k', linewidth = ps.line_width )
        axis.set_xlabel('Range (nautical miles)')
        axis.set_ylabel('Payload (kg)')
        axis.set_title("Fuel Payload Range Diagram") 
        fig.tight_layout()
        set_axes(axis)
=======
    if plot_diagram: 

        title = "Payload Range Diagram for " + fuel_name
        plt.figure(0)
        plt.plot(R,PLD,'r')
        plt.xlabel('Range (nm)'); plt.ylabel('Payload (kg)'); plt.title(title)
        plt.grid(True)
        plt.show()        
>>>>>>> 72c3c0e4

    return payload_range 
 
def electric_payload_range_diagram(vehicle,mission,cruise_segment_tag,plot_diagram):
    '''
    
    
    '''

    mass = vehicle.mass_properties
    if not mass.operating_empty:
        print("Error calculating Payload Range Diagram: vehicle Operating Empty Weight is undefined.")
        return True
    else:
        OEW = mass.operating_empty

    if not mass.max_payload:
        print("Error calculating Payload Range Diagram: vehicle Maximum Payload Weight is undefined.")
        return True
    else:
        MaxPLD = mass.max_payload

    if not mass.max_takeoff:
        print("Error calculating Payload Range Diagram: vehicle Maximum Payload Weight is undefined.")
        return True
    else:
        MTOW = mass.max_takeoff

    # Define Diagram Points
    # Point = [Value at Maximum Payload Range,  Value at Ferry Range]
    TOW =   [MTOW,      OEW]    # Takeoff Weights
    PLD =   [MaxPLD,    0.]     # Payload Weights

    # Initialize Range Array
    R = np.zeros(2)

    # Calculate Vehicle Range for Max Payload and Ferry Conditions
    for i in range(2):
        mission.segments[0].analyses.weights.vehicle.mass_properties.takeoff = TOW[i]
        results = mission.evaluate()
        segment = results.segments[cruise_segment_tag]
        R[i]    = segment.conditions.frames.inertial.position_vector[-1,0] 

    # Insert Starting Point for Diagram Construction
    R   = np.insert(R, 0, 0)
    PLD = np.insert(PLD, 0, MaxPLD)
    TOW = np.insert(TOW, 0, 0)

    # Pack Results
    payload_range = Data()
    payload_range.range             = np.array(R)
    payload_range.payload           = np.array(PLD)
    payload_range.takeoff_weight    = np.array(TOW)

    if plot_diagram: 
        # get plotting style 
        ps      = plot_style()  
    
        parameters = {'axes.labelsize': ps.axis_font_size,
                      'xtick.labelsize': ps.axis_font_size,
                      'ytick.labelsize': ps.axis_font_size,
                      'axes.titlesize': ps.title_font_size}
        plt.rcParams.update(parameters)

        fig  = plt.figure('Electric_Payload_Range_Diagram')
        axis = fig.add_subplot(1,1,1)        
        axis.plot(payload_range.range /Units.nmi, payload_range.payload,color = 'k', linewidth = ps.line_width )
        axis.set_xlabel('Range (nautical miles)')
        axis.set_ylabel('Payload (kg)')
        axis.set_title('Payload Range Diagram')
        set_axes(axis) 
        fig.tight_layout()

    return payload_range<|MERGE_RESOLUTION|>--- conflicted
+++ resolved
@@ -19,36 +19,28 @@
  
 # ----------------------------------------------------------------------
 #  Calculate vehicle Payload Range Diagram
-# ---------------------------------------------------------------------- 
-<<<<<<< HEAD
-def payload_range_diagram(vehicle,mission,cruise_segment_tag,reserves=0., plot_diagram = True):
-    '''
-    
-    
-    
-    
-    '''
-=======
-def payload_range_diagram(vehicle,mission,cruise_segment_tag,reserves=0., plot_diagram = True, fuel_name=None): 
->>>>>>> 72c3c0e4
+# ----------------------------------------------------------------------  
+def payload_range_diagram(vehicle,mission,cruise_segment_tag,reserves=0., plot_diagram = True, fuel_name=None):  
+    '''
+    
+    
+    
+    
+    '''
     for network in vehicle.networks:
         if type(network) == RCAIDE.Framework.Networks.Fuel:
             payload_range  =  conventional_payload_range_diagram(vehicle,mission,cruise_segment_tag,reserves,plot_diagram,fuel_name) 
         elif type(network) == RCAIDE.Framework.Networks.Electric:
             payload_range  =  electric_payload_range_diagram(vehicle,mission,cruise_segment_tag,plot_diagram)
     return payload_range 
-            
-<<<<<<< HEAD
-def conventional_payload_range_diagram(vehicle,mission,cruise_segment_tag,reserves,plot_diagram):
-    '''
-    
-    
-    
-    
-    '''
-=======
-def conventional_payload_range_diagram(vehicle,mission,cruise_segment_tag,reserves,plot_diagram, fuel_name):
->>>>>>> 72c3c0e4
+             
+def conventional_payload_range_diagram(vehicle,mission,cruise_segment_tag,reserves,plot_diagram, fuel_name): 
+    '''
+    
+    
+    
+    
+    '''
     #unpack
     mass = vehicle.mass_properties
     if not mass.operating_empty:
@@ -154,8 +146,7 @@
     payload_range.fuel           = np.array(FUEL)
     payload_range.takeoff_weight = np.array(TOW)
     payload_range.reserves       = reserves
-    
-<<<<<<< HEAD
+     
     if plot_diagram:  
         # get plotting style 
         ps      = plot_style()  
@@ -166,24 +157,14 @@
                       'axes.titlesize': ps.title_font_size}
         plt.rcParams.update(parameters)
     
-        fig  = plt.figure('Fuel_Payload_Range_Diagram')
+        fig  = plt.figure('Fuel_Payload_Range_Diagram ' + fuel_name)
         axis = fig.add_subplot(1,1,1)
         axis.plot(payload_range.range /Units.nmi,payload_range.payload,color = 'k', linewidth = ps.line_width )
         axis.set_xlabel('Range (nautical miles)')
         axis.set_ylabel('Payload (kg)')
         axis.set_title("Fuel Payload Range Diagram") 
         fig.tight_layout()
-        set_axes(axis)
-=======
-    if plot_diagram: 
-
-        title = "Payload Range Diagram for " + fuel_name
-        plt.figure(0)
-        plt.plot(R,PLD,'r')
-        plt.xlabel('Range (nm)'); plt.ylabel('Payload (kg)'); plt.title(title)
-        plt.grid(True)
-        plt.show()        
->>>>>>> 72c3c0e4
+        set_axes(axis) 
 
     return payload_range 
  
