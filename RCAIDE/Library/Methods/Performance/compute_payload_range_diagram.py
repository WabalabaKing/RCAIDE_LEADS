--- conflicted
+++ resolved
@@ -19,76 +19,6 @@
 # ----------------------------------------------------------------------
 #  Calculate vehicle Payload Range Diagram
 # ----------------------------------------------------------------------  
-<<<<<<< HEAD
-def compute_payload_range_diagram(vehicle,assigned_propulsors,weights_analysis,aerodynamics_analysis,cruise_airspeed = 515*Units.mph, cruise_altitude= 35000*Units.feet,max_range_guess = 1000*Units.nmi, reserves=0., plot_diagram = True, fuel_name=None):  
-    """
-    Calculates and optionally plots the payload-range diagram for both conventional and electric aircraft.
- 
-    Parameters
-    ----------
-    vehicle : Vehicle
-        The vehicle instance to be analyzed
-    assigned_propulsors : list
-        List of propulsion systems to be used in the analysis
-    weights_analysis : Analysis
-        Vehicle weights analysis instance
-    aerodynamics_analysis : Analysis
-        Vehicle aerodynamics analysis instance
-    cruise_airspeed : float, optional
-        Cruise velocity [m/s], default 515 mph
-    cruise_altitude : float, optional
-        Cruise altitude [m], default 35000 ft
-    max_range_guess : float, optional
-        Initial guess for maximum range [m], default 1000 nmi
-    reserves : float, optional
-        Reserve fuel fraction, default 0
-    plot_diagram : bool, optional
-         Flag to generate payload-range plot, default True
-     fuel_name : str, optional
-         Name of fuel type for plot title, default None
- 
-    Returns
-    -------
-    payload_range : Data
-        Container of payload range results including:
-            - range : ndarray
-                Range points [m]
-            - payload : ndarray
-                Payload weights [kg]
-            - fuel : ndarray
-                Fuel weights [kg] (conventional aircraft only)
-            - takeoff_weight : ndarray
-                Takeoff weights [kg]
-            - reserves : float
-                Reserve fuel fraction (conventional aircraft only)
-
-    Notes
-    -----
-    Computes three key points for conventional aircraft:
-        1. Maximum payload at maximum takeoff weight
-        2. Maximum fuel with maximum takeoff weight
-        3. Maximum fuel with zero payload (ferry range)
-    
-    For electric aircraft computes:
-        1. Maximum payload range
-        2. Ferry range (zero payload)
-
-    **Major Assumptions**
-        * Constant cruise speed and altitude
-        * Fixed reserve fuel fraction
-        * Linear interpolation between payload-range points
-        * Battery energy content remains constant (electric aircraft)
-
-    **Theory**
-    Range for conventional aircraft follows the Breguet range equation:
-    
-    """
-
-    configs  =  configs_setup(vehicle)
-
-    # create analyses
-    analyses =  analyses_setup(configs,weights_analysis,aerodynamics_analysis)              
-=======
 def compute_payload_range_diagram(mission = None, cruise_segment_tag = "cruise", fuel_reserve_percentage=0., plot_diagram = True, fuel_name=None):  
     """Calculates and plots the payload range diagram for an aircraft by modifying the cruise segment and weights of the aicraft .
 
@@ -117,7 +47,6 @@
     weights_analysis   = mission.segments[initial_segment].analyses.weights 
     weights_analysis.evaluate() # evaluate weights to make sure mass variables are defined 
     vehicle = weights_analysis.vehicle 
->>>>>>> 4d07ba5a
     
     for network in vehicle.networks:
         if type(network) == RCAIDE.Framework.Networks.Fuel:  
