# RCAIDE/Methods/Noise/Multi_Fidelity/harmonic_noise_plane.py
# 
# 
# Created:  Jul 2024, Niranjan Nanjappa

# ----------------------------------------------------------------------------------------------------------------------
#  IMPORT
# ----------------------------------------------------------------------------------------------------------------------
# RCAIDE
from RCAIDE.Framework.Core                                 import orientation_product, orientation_transpose  
from RCAIDE.Library.Methods.Noise.Common                   import convert_to_third_octave_band

# Python Package imports  
import numpy as np
from scipy.special import jv 
import scipy as sp

# ----------------------------------------------------------------------------------------------------------------------
# Compute Harmonic Noise 
<<<<<<< HEAD
# ----------------------------------------------------------------------------------------------------------------------
## @ingroup Methods-Noise-Frequency_Domain_Buildup-Rotor 
def harmonic_noise_plane(harmonics_blade,harmonics_load,conditions,propulsor_conditions,coordinates,rotor,settings,Noise,cpt):
=======
# ---------------------------------------------------------------------------------------------------------------------- 
def harmonic_noise_plane(harmonics_blade,harmonics_load,conditions,propulsor_conditions,coordinates,rotor,settings,Noise):
>>>>>>> 83a95b2e
    '''This computes the harmonic noise (i.e. thickness and loading noise) in the frequency domain 
    of a rotor at any angle of attack with load distribution along the blade span and blade chord. This is a 
    level 3 fidelity approach. All sources are computed using the helicoidal surface theory.

    Assumptions:
    1) Acoustic non-compactness of loads along blade chord.
    2) Acoustic non-compactness of loads along blade span.
    3) Acoustic compactness of loads along blade thickness.

    Source:
    1) Hanson, D. B. (1995). Sound from a propeller at angle of attack: a new theoretical viewpoint. 
    Proceedings - Royal Society of London, A, 449(1936).
    
    2) Hanson, D. B. "Noise radiation of propeller loading sources with angular inflow" AIAA 1990-3955.
    13th Aeroacoustics Conference. October 1990.
    
    3) Hanson, Donald B. "Helicoidal surface theory for harmonic noise of rotors in the far field."
    AIAA Journal 18.10 (1980): 1213-1220.

    3) Hubbard, Harvey H., ed. Aeroacoustics of flight vehicles: theory and practice. Vol. 1.
    NASA Office of Management, Scientific and Technical Information Program, 1991.


    Inputs: 
        harmonics_blade               - blade harmonics                                                            [Unitless]
        harmonics_load                - loading harmonics (modes within each blade harmonic mode)                  [Unitless]
        freestream                    - freestream data structure                                                  [m/s]
        angle_of_attack               - aircraft angle of attack                                                   [rad]
        position_vector               - position vector of aircraft                                                [m]
        velocity_vector               - velocity vector of aircraft                                                [m/s] 
        rotors                        - data structure of rotors                                                   [None]
        aeroacoustic_data             - data structure of acoustic data                                            [None]
        settings                      - accoustic settings                                                         [None] 
        res                           - results data structure                                                     [None] 

    Outputs 
        res.                                    *acoustic data is stored and passed in data structures*                                                                            
            SPL_prop_harmonic_bpf_spectrum       - harmonic noise in blade passing frequency spectrum              [dB]
            SPL_prop_harmonic_bpf_spectrum_dBA   - dBA-Weighted harmonic noise in blade passing frequency spectrum [dbA]                  
            SPL_prop_harmonic_1_3_spectrum       - harmonic noise in 1/3 octave spectrum                           [dB]
            SPL_prop_harmonic_1_3_spectrum_dBA   - dBA-Weighted harmonic noise in 1/3 octave spectrum              [dBA] 
            p_pref_harmonic                      - pressure ratio of harmonic noise                                [Unitless]
            p_pref_harmonic_dBA                  - pressure ratio of dBA-weighted harmonic noise                   [Unitless]


    Properties Used:
        N/A
    
    Code Convention - The number in front of a variable name indicates the number of dimensions of the variable.
                      For instance, m_6 is the 6 dimensional harmonic modes variable, m_5 is 5 dimensional harmonic modes variable
    '''     

    aeroacoustic_data       = propulsor_conditions[rotor.tag] 
    angle_of_attack         = conditions.aerodynamics.angles.alpha[cpt]  
    velocity_vector         = conditions.frames.inertial.velocity_vector[cpt]  
    freestream              = conditions.freestream       
    num_h_b                 = len(harmonics_blade)
    num_h_l                 = len(harmonics_load)
    num_cpt                 = len(angle_of_attack) 
    num_mic                 = len(coordinates.X_hub[0,:,0,0,0]) 
    phi_0                   = np.array([rotor.phase_offset_angle])  # phase angle offset  
    airfoils                = rotor.Airfoils 
    num_sec                 = len(rotor.radius_distribution) 
    orientation             = np.array(rotor.orientation_euler_angles) * 1 
    body2thrust             = sp.spatial.transform.Rotation.from_rotvec(orientation).as_matrix() 
    for jj,airfoil in enumerate(airfoils):
        airfoil_points      = airfoil.number_of_points
    commanded_thrust_vector = propulsor_conditions.commanded_thrust_vector_angle[cpt] 
    chord_coord             = int(np.floor(airfoil_points/2))
 
    # Lift and Drag - coefficients and distributions 
    fL      = aeroacoustic_data.disc_lift_distribution 
    fD      = aeroacoustic_data.disc_lift_distribution
    CL      = aeroacoustic_data.disc_lift_coefficient
    CD      = aeroacoustic_data.disc_drag_coefficient
                
    y_u_6   = np.tile(aeroacoustic_data.blade_upper_surface[:, None, :, 0,None, None, :],(1,num_mic,1,num_h_b,num_h_l,1))
    y_l_6   = np.tile(aeroacoustic_data.blade_lower_surface[:, None, :, 0,None, None, :],(1,num_mic,1,num_h_b,num_h_l,1))
    
    # DFT to get loading modes
    CL_k           = sp.fft.rfft(CL, axis=2)
    CD_k           = sp.fft.rfft(CD, axis=2)
    fL_k           = sp.fft.rfft(fL, axis=2)
    fD_k           = sp.fft.rfft(fD, axis=2) 
    
    # ----------------------------------------------------------------------------------
    # Rotational Noise - Loading Noise
    # ----------------------------------------------------------------------------------  
    # [control point, microphones, rotors, radial distribution, blade harmonics, load harmonics]  
    
    # freestream density and speed of sound
    rho_3          = np.tile(freestream.density[:,:,None],(1,num_mic,num_h_b))
    a_3            = np.tile(freestream.speed_of_sound[:,:,None],(1,num_mic,num_h_b))
    
    B              = rotor.number_of_blades
    
    # blade harmonics
    m_3            = np.tile(harmonics_blade[None,None,:],(num_cpt,num_mic,1))
    m_4            = np.tile(harmonics_blade[None,None,:,None],(num_cpt,num_mic,1,num_h_l))
    m_5            = np.tile(harmonics_blade[None,None,None,:,None],(num_cpt,num_mic,num_sec,1,num_h_l))
    m_6            = np.tile(harmonics_blade[None,None,None,:,None,None],(num_cpt,num_mic,num_sec,1,num_h_l,chord_coord))
                                                                                            
    # loading harmonics
    k_4            = np.tile(harmonics_load[None,None,None,:],(num_cpt,num_mic,num_h_b,1))
    k_5            = np.tile(harmonics_load[None,None,None,None,:],(num_cpt,num_mic,num_sec,num_h_b,1))
    k_6            = np.tile(harmonics_load[None,None,None,None,:,None],(num_cpt,num_mic,num_sec,num_h_b,1,chord_coord))
    
    # reference atmospheric pressure
    p_ref          = 2E-5
    
    # net angle of inclination of propeller axis wrt inertial axis
    alpha_4        = np.tile((angle_of_attack + np.arccos(body2thrust[0,0]))[:,:,None,None],(1,num_mic,num_h_b,num_h_l))
    alpha_5        = np.tile((angle_of_attack + np.arccos(body2thrust[0,0]))[:,:,None,None,None],(1,num_mic,num_sec,num_h_b,num_h_l))
    alpha_6        = np.tile((angle_of_attack + np.arccos(body2thrust[0,0]))[:,:,None,None,None,None],(1,num_mic,num_sec,num_h_b,num_h_l,chord_coord))
    
    # rotor angular speed
    omega_3        = np.tile(aeroacoustic_data.omega[:,:,None],(1,num_mic,num_h_b))   
    
    R              = rotor.radius_distribution
    
    # Non-dimensional radius distribution
    z_5            = np.tile((R/R[-1])[None,None,:,None,None],(num_cpt,num_mic,1,num_h_b,num_h_l))
    z_6            = np.tile((R/R[-1])[None,None,:,None,None,None],(num_cpt,num_mic,1,num_h_b,num_h_l,chord_coord))
    
    # Radial chord distribution
    c_5            = np.tile(rotor.chord_distribution[None,None,:,None,None],(num_cpt,num_mic,1,num_h_b,num_h_l))
    c_6            = np.tile(rotor.chord_distribution[None,None,:,None,None,None],(num_cpt,num_mic,1,num_h_b,num_h_l,chord_coord))
    
    MCA_5          = np.tile(rotor.mid_chord_alignment[None,None,:,None,None],(num_cpt,num_mic,1,num_h_b,num_h_l))
    
    # chord to diameter ratio
    R_tip          = rotor.tip_radius
    D              = 2*R[-1]
    B_D_5          = c_5/D
    B_D_6          = c_6/D
    
    # maximum thickness to chord ratio
    t_b            = rotor.thickness_to_chord
    t_b_5          = np.tile(t_b[None,None,:,None,None],(num_cpt,num_mic,1,num_h_b,num_h_l))
    
    # chordwise thickness distribution normalized wrt chord
    H_6            = (y_u_6 - y_l_6)/c_6
    
    
    # Rotorcraft speed and mach number
    V_3            = np.tile(np.linalg.norm(velocity_vector, axis=1) [:,None,None],(1,num_mic,num_h_b))
    M_3            = V_3/a_3
    M_5            = np.tile(M_3[:,:,None,:,None],(1,1,num_sec,1,num_h_l))
    M_6            = np.tile(M_3[:,:,None,:,None,None],(1,1,num_sec,1,num_h_l,chord_coord))
    
    # Rotor tip speed and mach number
    V_tip          = R_tip*omega_3                                                        
    M_t_3          = V_tip/a_3
    M_t_5          = np.tile(M_t_3[:,:,None,:,None],(1,1,num_sec,1,num_h_l))
    M_t_6          = np.tile(M_t_3[:,:,None,:,None,None],(1,1,num_sec,1,num_h_l,chord_coord))
    
    # Section relative mach number
    M_r_5          = np.sqrt(M_5**2 + (z_5**2)*(M_t_5**2))
    
    # retarded theta
    theta_r        = coordinates.theta_hub_r[:,:,0,0]
    theta_r_3      = np.tile(theta_r[:,:,None],(1,1,num_h_b))
    theta_r_4      = np.tile(theta_r[:,:,None,None],(1,1,num_h_b,num_h_l))
    theta_r_5      = np.tile(theta_r[:,:,None,None,None],(1,1,num_sec,num_h_b,num_h_l))
    theta_r_6      = np.tile(theta_r[:,:,None,None,None,None],(1,1,num_sec,num_h_b,num_h_l,chord_coord))
    
    # retarded distance to source
    Y              = np.sqrt(coordinates.X_hub[:,:,0,0,1]**2 +  coordinates.X_hub[:,:,0,0,2] **2)
    Y_3            = np.tile(Y[:,:,None],(1,1,num_h_b))
    r_3            = Y_3/np.sin(theta_r_3)
    
    # phase angles
    phi_0_vec      = np.tile(phi_0[:,None,None,None],(num_cpt,num_mic,num_h_b,num_h_l))
    phi_4          = np.tile(coordinates.phi_hub_r[:,:,0,0,None,None],(1,1,num_h_b,num_h_l)) + phi_0_vec
    phi_5          = np.tile(phi_4[:,:,None,:,:],(1,1,num_sec,1,1))
    phi_6          = np.tile(phi_4[:,:,None,:,:,None],(1,1,num_sec,1,1,chord_coord))
    
    # total angle between propeller axis and r vector
    theta_r_prime_4 = np.arccos(np.cos(theta_r_4)*np.cos(alpha_4) + np.sin(theta_r_4)*np.sin(phi_4)*np.sin(alpha_4))
    theta_r_prime_5 = np.arccos(np.cos(theta_r_5)*np.cos(alpha_5) + np.sin(theta_r_5)*np.sin(phi_5)*np.sin(alpha_5))
    theta_r_prime_6 = np.arccos(np.cos(theta_r_6)*np.cos(alpha_6) + np.sin(theta_r_6)*np.sin(phi_6)*np.sin(alpha_6))
        
    phi_prime_4    = np.arccos((np.sin(theta_r_4)*np.cos(phi_4))/np.sin(theta_r_prime_4))
    
    # Velocity in the rotor frame
    T_body2inertial = conditions.frames.body.transform_to_inertial
    T_inertial2body = orientation_transpose(T_body2inertial)
    V_body          = orientation_product(T_inertial2body,velocity_vector)
    body2thrust,_   = rotor.body_to_prop_vel(commanded_thrust_vector)
    T_body2thrust   = orientation_transpose(body2thrust)
    V_thrust        = orientation_product(T_body2thrust,V_body)
    V_thrust_perp   = V_thrust[:,0,None]
    V_thrust_perp_3 = np.tile(V_thrust_perp[:,:,None],(1,num_mic,num_h_b))
    M_thrust_3      = V_thrust_perp_3/a_3
    M_thrust_5      = np.tile(M_thrust_3[:,:,None,:,None],(1,1,num_sec,1,num_h_l))
    
    # helicoid angle
    zeta_5          = np.arctan(M_thrust_5/(z_5*M_t_5))
    zeta_6          = np.tile(zeta_5[:,:,:,:,:,None],(1,1,1,1,1,chord_coord))
    
    # wavenumbers
    k_m_3          = m_3*B*omega_3/a_3
    k_m_bar        = k_m_3/(1 - M_3*np.cos(theta_r_3))
    k_x_hat_5      = 2*B_D_5*(((m_5*B-k_5)*np.cos(zeta_5))/z_5 + (m_5*B*M_t_5*np.cos(theta_r_prime_5)*np.sin(zeta_5))/(1-M_5*np.cos(theta_r_5)))
    k_x_hat_6      = 2*B_D_6*(((m_6*B-k_6)*np.cos(zeta_6))/z_6 + (m_6*B*M_t_6*np.cos(theta_r_prime_6)*np.sin(zeta_6))/(1-M_6*np.cos(theta_r_6)))
    k_y_hat_5      = 2*B_D_5*(((m_5*B-k_5)*np.sin(zeta_5))/z_5 - (m_5*B*M_t_5*np.cos(theta_r_prime_5)*np.cos(zeta_5))/(1-M_5*np.cos(theta_r_5)))
    
    # phase angles
    phi_s_5        = k_x_hat_5*MCA_5/c_5
    # phi_FA         = k_x_hat*
    
    Noise.f          = B*m_3*omega_3/(2*np.pi)

    
    CL_k_5         = np.tile(CL_k[:,None,:,None,0:num_h_l],(1,num_mic,1,num_h_b,1))
    CD_k_5         = np.tile(CD_k[:,None,:,None,0:num_h_l],(1,num_mic,1,num_h_b,1))
    
    # [control point, microphones, rotors, radial distribution, blade harmonics, load harmonics, chordwise coordinate]
    fL_k_6         = np.tile(fL_k[:,None,:,None,0:num_h_l,:],(1,num_mic,1,num_h_b,1,1))
    fD_k_6         = np.tile(fD_k[:,None,:,None,0:num_h_l,:],(1,num_mic,1,num_h_b,1,1))
    
    
    # frequency domain source function for drag and lift
    X_edge         = np.linspace(-0.5,0.5,chord_coord+1)
    dX             = np.diff(X_edge)
    dX_tiled_6     = np.tile(dX[None,None,None,None,None,:],(num_cpt,num_mic,num_sec,num_h_b,num_h_l,1))
    X              = 0.5*(X_edge[0:-1] + X_edge[1:])
    X_6            = np.tile(X[None,None,None,None,None,:],(num_cpt,num_mic,num_sec,num_h_b,num_h_l,1))
    exp_term_6     = np.exp(1j*k_x_hat_6*X_6)
    psi_Lk_5       = np.trapz(fL_k_6*exp_term_6, x=X, axis=5)
    psi_Dk_5       = np.trapz(fD_k_6*exp_term_6, x=X, axis=5)
    
    psi_hat_Lk_5   = psi_Lk_5*np.exp(1j*(phi_s_5 + phi_5))
    psi_hat_Dk_5   = psi_Dk_5*np.exp(1j*(phi_s_5 + phi_5))
    psi_hat_Fk_5   = 0.5*(k_y_hat_5*CL_k_5*psi_hat_Lk_5 + k_x_hat_5*CD_k_5*psi_hat_Dk_5)
    
    
    # FREQUENCY DOMAIN PRESSURE TERM FOR LOADING
    J_mBk_5        = jv(m_5*B-k_5, (m_5*B*z_5*M_t_5*np.sin(theta_r_prime_5))/(1-M_5*np.cos(theta_r_5)))
    L_Integrand_5  = (M_r_5**2)*psi_hat_Fk_5*J_mBk_5
    L_Summand_4    = np.trapz(L_Integrand_5, x=z_5[0,0,:,0,0], axis=2)*np.exp(1j*(m_4*B-k_4)*(phi_prime_4-(np.pi/2)))
    L_Summation_3  = np.sum(L_Summand_4, axis=3)
    P_Lm           = (-1j*rho_3*(a_3**2)*B*np.exp(1j*k_m_3*r_3)*L_Summation_3)/(4*np.pi*(r_3/R_tip)*(1-M_3*np.cos(theta_r_3)))
    
    # frequency domain source function for drag and lift
    psi_V_5        = np.trapz(H_6*exp_term_6, x=X, axis=5)
    
    # FREQUENCY DOMAIN PRESSURE TERM FOR THICKNESS
    V_Integrand_5  = (M_r_5**2)*(k_x_hat_5**2)*t_b_5*psi_V_5*J_mBk_5
    V_Summand_4    = np.trapz(V_Integrand_5, x=z_5[0,0,:,0,0], axis=2)*np.exp(1j*m_4*B*(phi_prime_4-(np.pi/2)))
    
    # we take a single dimension along the 4th axis because we only want the loading mode corresponding to k=0
    V_Summation_3  = V_Summand_4[:,:,:,0]
    P_Vm           = (-rho_3*(a_3**2)*B*np.exp(1j*k_m_3*r_3)*V_Summation_3)/(4*np.pi*(r_3/R_tip)*(1-M_3*np.cos(theta_r_3)))
    
    
    # SOUND PRESSURE LEVELS
    P_Lm_abs       = np.abs(P_Lm)
    P_Vm_abs       = np.abs(P_Vm)
    Noise.SPL_prop_harmonic_bpf_spectrum     = 20*np.log10((abs(P_Lm_abs + P_Vm_abs))/p_ref)  
    Noise.SPL_prop_harmonic_1_3_spectrum     = convert_to_third_octave_band(Noise.SPL_prop_harmonic_bpf_spectrum,Noise.f,settings)          
    Noise.SPL_prop_harmonic_1_3_spectrum[np.isinf(Noise.SPL_prop_harmonic_1_3_spectrum)]         = 0 
    
    return
    <|MERGE_RESOLUTION|>--- conflicted
+++ resolved
@@ -1,3 +1,4 @@
+## @ingroup Methods-Noise-Multi_Fidelity
 # RCAIDE/Methods/Noise/Multi_Fidelity/harmonic_noise_plane.py
 # 
 # 
@@ -17,14 +18,9 @@
 
 # ----------------------------------------------------------------------------------------------------------------------
 # Compute Harmonic Noise 
-<<<<<<< HEAD
 # ----------------------------------------------------------------------------------------------------------------------
 ## @ingroup Methods-Noise-Frequency_Domain_Buildup-Rotor 
 def harmonic_noise_plane(harmonics_blade,harmonics_load,conditions,propulsor_conditions,coordinates,rotor,settings,Noise,cpt):
-=======
-# ---------------------------------------------------------------------------------------------------------------------- 
-def harmonic_noise_plane(harmonics_blade,harmonics_load,conditions,propulsor_conditions,coordinates,rotor,settings,Noise):
->>>>>>> 83a95b2e
     '''This computes the harmonic noise (i.e. thickness and loading noise) in the frequency domain 
     of a rotor at any angle of attack with load distribution along the blade span and blade chord. This is a 
     level 3 fidelity approach. All sources are computed using the helicoidal surface theory.
@@ -78,8 +74,8 @@
     '''     
 
     aeroacoustic_data       = propulsor_conditions[rotor.tag] 
-    angle_of_attack         = conditions.aerodynamics.angles.alpha[cpt]  
-    velocity_vector         = conditions.frames.inertial.velocity_vector[cpt]  
+    angle_of_attack         = np.atleast_2d(conditions.aerodynamics.angles.alpha[cpt]) 
+    velocity_vector         = np.atleast_2d(conditions.frames.inertial.velocity_vector[cpt])  
     freestream              = conditions.freestream       
     num_h_b                 = len(harmonics_blade)
     num_h_l                 = len(harmonics_load)
@@ -90,19 +86,19 @@
     num_sec                 = len(rotor.radius_distribution) 
     orientation             = np.array(rotor.orientation_euler_angles) * 1 
     body2thrust             = sp.spatial.transform.Rotation.from_rotvec(orientation).as_matrix() 
+    commanded_thrust_vector =  np.atleast_2d(propulsor_conditions.commanded_thrust_vector_angle[cpt]) 
     for jj,airfoil in enumerate(airfoils):
         airfoil_points      = airfoil.number_of_points
-    commanded_thrust_vector = propulsor_conditions.commanded_thrust_vector_angle[cpt] 
     chord_coord             = int(np.floor(airfoil_points/2))
  
     # Lift and Drag - coefficients and distributions 
-    fL      = aeroacoustic_data.disc_lift_distribution 
-    fD      = aeroacoustic_data.disc_lift_distribution
-    CL      = aeroacoustic_data.disc_lift_coefficient
-    CD      = aeroacoustic_data.disc_drag_coefficient
+    fL      = aeroacoustic_data.disc_lift_distribution[cpt][None,:, :]
+    fD      = aeroacoustic_data.disc_lift_distribution[cpt][None,:, :]
+    CL      = aeroacoustic_data.disc_lift_coefficient[cpt][None,:, :]
+    CD      = aeroacoustic_data.disc_drag_coefficient[cpt][None,:, :]
                 
-    y_u_6   = np.tile(aeroacoustic_data.blade_upper_surface[:, None, :, 0,None, None, :],(1,num_mic,1,num_h_b,num_h_l,1))
-    y_l_6   = np.tile(aeroacoustic_data.blade_lower_surface[:, None, :, 0,None, None, :],(1,num_mic,1,num_h_b,num_h_l,1))
+    y_u_6   = np.tile(aeroacoustic_data.blade_upper_surface[cpt][None, None, :, 0,None, None, :],(1,num_mic,1,num_h_b,num_h_l,1))
+    y_l_6   = np.tile(aeroacoustic_data.blade_lower_surface[cpt][None, None, :, 0,None, None, :],(1,num_mic,1,num_h_b,num_h_l,1))
     
     # DFT to get loading modes
     CL_k           = sp.fft.rfft(CL, axis=2)
@@ -116,8 +112,8 @@
     # [control point, microphones, rotors, radial distribution, blade harmonics, load harmonics]  
     
     # freestream density and speed of sound
-    rho_3          = np.tile(freestream.density[:,:,None],(1,num_mic,num_h_b))
-    a_3            = np.tile(freestream.speed_of_sound[:,:,None],(1,num_mic,num_h_b))
+    rho_3          = np.tile(freestream.density[cpt,:,None],(1,num_mic,num_h_b))
+    a_3            = np.tile(freestream.speed_of_sound[cpt,:,None],(1,num_mic,num_h_b))
     
     B              = rotor.number_of_blades
     
@@ -141,7 +137,7 @@
     alpha_6        = np.tile((angle_of_attack + np.arccos(body2thrust[0,0]))[:,:,None,None,None,None],(1,num_mic,num_sec,num_h_b,num_h_l,chord_coord))
     
     # rotor angular speed
-    omega_3        = np.tile(aeroacoustic_data.omega[:,:,None],(1,num_mic,num_h_b))   
+    omega_3        = np.tile(aeroacoustic_data.omega[cpt,:,None],(1,num_mic,num_h_b))   
     
     R              = rotor.radius_distribution
     
@@ -185,20 +181,20 @@
     M_r_5          = np.sqrt(M_5**2 + (z_5**2)*(M_t_5**2))
     
     # retarded theta
-    theta_r        = coordinates.theta_hub_r[:,:,0,0]
-    theta_r_3      = np.tile(theta_r[:,:,None],(1,1,num_h_b))
-    theta_r_4      = np.tile(theta_r[:,:,None,None],(1,1,num_h_b,num_h_l))
-    theta_r_5      = np.tile(theta_r[:,:,None,None,None],(1,1,num_sec,num_h_b,num_h_l))
-    theta_r_6      = np.tile(theta_r[:,:,None,None,None,None],(1,1,num_sec,num_h_b,num_h_l,chord_coord))
+    theta_r        = coordinates.theta_hub_r[cpt,:,0,0]
+    theta_r_3      = np.tile(theta_r[None,:,None],(1,1,num_h_b))
+    theta_r_4      = np.tile(theta_r[None,:,None,None],(1,1,num_h_b,num_h_l))
+    theta_r_5      = np.tile(theta_r[None,:,None,None,None],(1,1,num_sec,num_h_b,num_h_l))
+    theta_r_6      = np.tile(theta_r[None,:,None,None,None,None],(1,1,num_sec,num_h_b,num_h_l,chord_coord))
     
     # retarded distance to source
-    Y              = np.sqrt(coordinates.X_hub[:,:,0,0,1]**2 +  coordinates.X_hub[:,:,0,0,2] **2)
-    Y_3            = np.tile(Y[:,:,None],(1,1,num_h_b))
+    Y              = np.sqrt(coordinates.X_hub[cpt,:,0,0,1]**2 +  coordinates.X_hub[cpt,:,0,0,2] **2)
+    Y_3            = np.tile(Y[None,:,None],(1,1,num_h_b))
     r_3            = Y_3/np.sin(theta_r_3)
     
     # phase angles
     phi_0_vec      = np.tile(phi_0[:,None,None,None],(num_cpt,num_mic,num_h_b,num_h_l))
-    phi_4          = np.tile(coordinates.phi_hub_r[:,:,0,0,None,None],(1,1,num_h_b,num_h_l)) + phi_0_vec
+    phi_4          = np.tile(coordinates.phi_hub_r[cpt,:,0,0,None,None],(1,1,num_h_b,num_h_l)) + phi_0_vec
     phi_5          = np.tile(phi_4[:,:,None,:,:],(1,1,num_sec,1,1))
     phi_6          = np.tile(phi_4[:,:,None,:,:,None],(1,1,num_sec,1,1,chord_coord))
     
@@ -216,7 +212,7 @@
     body2thrust,_   = rotor.body_to_prop_vel(commanded_thrust_vector)
     T_body2thrust   = orientation_transpose(body2thrust)
     V_thrust        = orientation_product(T_body2thrust,V_body)
-    V_thrust_perp   = V_thrust[:,0,None]
+    V_thrust_perp   = np.atleast_2d(V_thrust[cpt,0,None])
     V_thrust_perp_3 = np.tile(V_thrust_perp[:,:,None],(1,num_mic,num_h_b))
     M_thrust_3      = V_thrust_perp_3/a_3
     M_thrust_5      = np.tile(M_thrust_3[:,:,None,:,None],(1,1,num_sec,1,num_h_l))
