--- conflicted
+++ resolved
@@ -1,3 +1,4 @@
+## @ingroup Methods-Noise-Multi_Fidelity
 # RCAIDE/Methods/Noise/Multi_Fidelity/harmonic_noise_line.py
 # 
 # 
@@ -8,7 +9,7 @@
 # ----------------------------------------------------------------------------------------------------------------------
 # RCAIDE
 from RCAIDE.Framework.Core                                 import orientation_product, orientation_transpose      
-from RCAIDE.Library.Methods.Noise.Common                   import convert_to_third_octave_band 
+from RCAIDE.Library.Methods.Noise.Common                         import convert_to_third_octave_band 
 
 # Python Package imports  
 import numpy as np
@@ -17,14 +18,9 @@
 
 # ----------------------------------------------------------------------------------------------------------------------
 # Compute Harmonic Noise 
-<<<<<<< HEAD
 # ----------------------------------------------------------------------------------------------------------------------
 ## @ingroup Methods-Noise-Frequency_Domain_Buildup-Rotor 
 def harmonic_noise_line(harmonics_blade,harmonics_load,conditions,propulsor_conditions,coordinates,rotor,settings,Noise,cpt):
-=======
-# ---------------------------------------------------------------------------------------------------------------------- 
-def harmonic_noise_line(harmonics_blade,harmonics_load,conditions,propulsor_conditions,coordinates,rotor,settings,Noise):
->>>>>>> 83a95b2e
     '''This computes the harmonic noise (i.e. thickness and loading noise) in the frequency domain 
     of a rotor at any angle of attack with load distribution along the blade span. This is a level 1 fidelity
     approach. The thickness source is however computed using the helicoidal surface theory.
@@ -74,25 +70,25 @@
                       For instance, m_6 is the 6 dimensional harmonic modes variable, m_5 is 5 dimensional harmonic modes variable
     '''
 
-    aeroacoustic_data    = propulsor_conditions[rotor.tag] 
-    angle_of_attack      = np.atleast_2d(conditions.aerodynamics.angles.alpha[cpt]) 
-    velocity_vector      = np.atleast_2d(conditions.frames.inertial.velocity_vector[cpt])   
-    freestream           = conditions.freestream       
-    num_h_b              = len(harmonics_blade)
-    num_h_l              = len(harmonics_load)
-    num_cpt              = len(angle_of_attack) 
-    num_mic              = len(coordinates.X_hub[cpt,:,0,0,0]) 
-    phi_0                = np.array([rotor.phase_offset_angle])  # phase angle offset  
-    airfoils             = rotor.Airfoils
-    num_sec              = len(rotor.radius_distribution)
-    num_az               = aeroacoustic_data.number_azimuthal_stations 
-    orientation          = np.array(rotor.orientation_euler_angles) * 1 
-    body2thrust          = sp.spatial.transform.Rotation.from_rotvec(orientation).as_matrix()  
+    aeroacoustic_data       = propulsor_conditions[rotor.tag] 
+    angle_of_attack         = np.atleast_2d(conditions.aerodynamics.angles.alpha[cpt]) 
+    velocity_vector         = np.atleast_2d(conditions.frames.inertial.velocity_vector[cpt])   
+    freestream              = conditions.freestream       
+    num_h_b                 = len(harmonics_blade)
+    num_h_l                 = len(harmonics_load)
+    num_cpt                 = len(angle_of_attack) 
+    num_mic                 = len(coordinates.X_hub[cpt,:,0,0,0]) 
+    phi_0                   = np.array([rotor.phase_offset_angle])  # phase angle offset  
+    airfoils                = rotor.Airfoils
+    num_sec                 = len(rotor.radius_distribution)
+    num_az                  = aeroacoustic_data.number_azimuthal_stations 
+    orientation             = np.array(rotor.orientation_euler_angles) * 1 
+    body2thrust             = sp.spatial.transform.Rotation.from_rotvec(orientation).as_matrix()  
+    commanded_thrust_vector = np.atleast_2d(propulsor_conditions.commanded_thrust_vector_angle[cpt])
     for jj,airfoil in enumerate(airfoils):
         airfoil_points = airfoil.number_of_points
         y_u_6          = np.tile(airfoil.geometry.y_upper_surface[None,None,None,None,None,:],(num_cpt,num_mic,num_sec,num_h_b,num_h_l,1))
         y_l_6          = np.tile(airfoil.geometry.y_lower_surface[None,None,None,None,None,:],(num_cpt,num_mic,num_sec,num_h_b,num_h_l,1))
-    commanded_thrust_vector = np.atleast_2d(propulsor_conditions.commanded_thrust_vector_angle[cpt])
     chord_coord             = int(np.floor(airfoil_points/2))
     
     # ----------------------------------------------------------------------------------
