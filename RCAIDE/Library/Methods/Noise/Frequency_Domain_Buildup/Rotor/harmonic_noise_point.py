# RCAIDE/Methods/Noise/Multi_Fidelity/harmonic_noise_point.py
# 
# 
# Created:  Apr 2024, Niranjan Nanjappa

# ----------------------------------------------------------------------------------------------------------------------
#  IMPORT
# ----------------------------------------------------------------------------------------------------------------------
# RCAIDE
from RCAIDE.Framework.Core                                 import orientation_product, orientation_transpose      
from RCAIDE.Library.Methods.Noise.Common                   import convert_to_third_octave_band 

# Python Package imports  
import numpy as np
from scipy.special import jv 
import scipy as sp

# ----------------------------------------------------------------------------------------------------------------------
# Compute Harmonic Noise 
<<<<<<< HEAD
# ----------------------------------------------------------------------------------------------------------------------
## @ingroup Methods-Noise-Frequency_Domain_Buildup-Rotor 
def harmonic_noise_point(harmonics_blade,harmonics_load,conditions,propulsor_conditions,coordinates,rotor,settings,Noise,cpt):
=======
# ---------------------------------------------------------------------------------------------------------------------- 
def harmonic_noise_point(harmonics_blade,harmonics_load,conditions,propulsor_conditions,coordinates,rotor,settings,Noise):
>>>>>>> 83a95b2e
    '''This computes the harmonic noise (i.e. thickness and loading noise) in the frequency domain 
    of a rotor at any angle of attack having the loads act at a single point. This is a level 1 fidelity
    approach. The thickness source is however computed using the helicoidal surface theory.

    Assumptions:
    1) Acoustic compactness of loads along blade chord.
    2) Acoustic compactness of loads along blade span.
    3) Acoustic compactness of loads along blade thickness.

    Source:
    1) Hanson, D. B. (1995). Sound from a propeller at angle of attack: a new theoretical viewpoint. 
    Proceedings - Royal Society of London, A, 449(1936). https://doi.org/10.1098/rspa.1995.0046

    2) Hubbard, Harvey H., ed. Aeroacoustics of flight vehicles: theory and practice. Vol. 1.
    NASA Office of Management, Scientific and Technical Information Program, 1991.


    Inputs: 
        harmonics_blade               - blade harmonics                                                            [Unitless]
        harmonics_load                - loading harmonics (modes within each blade harmonic mode)                  [Unitless]
        freestream                    - freestream data structure                                                  [m/s]
        angle_of_attack               - aircraft angle of attack                                                   [rad]
        position_vector               - position vector of aircraft                                                [m]
        velocity_vector               - velocity vector of aircraft                                                [m/s] 
        rotors                        - data structure of rotors                                                   [None]
        aeroacoustic_data             - data structure of acoustic data                                            [None]
        settings                      - accoustic settings                                                         [None] 
        res                           - results data structure                                                     [None] 

    Outputs 
        res.                                    *acoustic data is stored and passed in data structures*                                                                            
            SPL_prop_harmonic_bpf_spectrum       - harmonic noise in blade passing frequency spectrum              [dB]
            SPL_prop_harmonic_bpf_spectrum_dBA   - dBA-Weighted harmonic noise in blade passing frequency spectrum [dbA]                  
            SPL_prop_harmonic_1_3_spectrum       - harmonic noise in 1/3 octave spectrum                           [dB]
            SPL_prop_harmonic_1_3_spectrum_dBA   - dBA-Weighted harmonic noise in 1/3 octave spectrum              [dBA] 
            p_pref_harmonic                      - pressure ratio of harmonic noise                                [Unitless]
            p_pref_harmonic_dBA                  - pressure ratio of dBA-weighted harmonic noise                   [Unitless]


    Properties Used:
        N/A
        
    Code Convention - The number in front of a variable name indicates the number of dimensions of the variable.
                      For instance, m_6 is the 6 dimensional harmonic modes variable, m_5 is 5 dimensional harmonic modes variable
    '''

    aeroacoustic_data    = propulsor_conditions[rotor.tag]  
    angle_of_attack      = conditions.aerodynamics.angles.alpha[cpt] 
    velocity_vector      = conditions.frames.inertial.velocity_vector[cpt]  
    freestream           = conditions.freestream   
    num_h_b              = len(harmonics_blade)
    num_h_l              = len(harmonics_load)
    num_cpt              = len(angle_of_attack) 
    num_mic              = len(coordinates.X_hub[0,:,0,0,0]) 
    phi_0                = np.array([rotor.phase_offset_angle])  # phase angle offset  
    airfoils             = rotor.Airfoils 
    num_sec              = len(rotor.radius_distribution)
    num_az               = aeroacoustic_data.number_azimuthal_stations
    orientation          = np.array(rotor.orientation_euler_angles) * 1 
    body2thrust          = sp.spatial.transform.Rotation.from_rotvec(orientation).as_matrix()
    for jj,airfoil in enumerate(airfoils):
        airfoil_points = airfoil.number_of_points
        y_u_6          = np.tile(airfoil.geometry.y_upper_surface[None,None,None,None,None,:],(num_cpt,num_mic,num_sec,num_h_b,num_h_l,1))
        y_l_6          = np.tile(airfoil.geometry.y_lower_surface[None,None,None,None,None,:],(num_cpt,num_mic,num_sec,num_h_b,num_h_l,1))
    commanded_thrust_vector = propulsor_conditions.commanded_thrust_vector_angle[cpt] 
    chord_coord             = int(np.floor(airfoil_points/2))
    
    
    # ----------------------------------------------------------------------------------
    # Rotational Noise  Thickness and Loading Noise
    # ----------------------------------------------------------------------------------  
    # [control point, microphones, radial distribution, blade harmonics, load harmonics]  
    
    # freestream density and speed of sound
    rho_3          = np.tile(freestream.density[:,:,None],(1,num_mic,num_h_b))
    a_3            = np.tile(freestream.speed_of_sound[:,:,None],(1,num_mic,num_h_b))
    B              = rotor.number_of_blades
    
    # blade harmonics
    m_3            = np.tile(harmonics_blade[None,None,:],(num_cpt,num_mic,1))
    m_4            = np.tile(harmonics_blade[None,None,:,None],(num_cpt,num_mic,1,num_h_l))
    m_5            = np.tile(harmonics_blade[None,None,None,:,None],(num_cpt,num_mic,num_sec,1,num_h_l))
    
    # loading harmonics
    k_4            = np.tile(harmonics_load[None,None,None,:],(num_cpt,num_mic,num_h_b,1))
    k_5            = np.tile(harmonics_load[None,None,None,None,:],(num_cpt,num_mic,num_sec,num_h_b,1))
    
    # referece atmospheric pressure
    p_ref          = 2E-5
    
    # net angle of inclination of propeller wrt inertial axis
    alpha_4        = np.tile((angle_of_attack + np.arccos(body2thrust[0,0]))[:,:,None,None],(1,num_mic,num_h_b,num_h_l))          
    
    # rotor angular speed
    omega_3        = np.tile(aeroacoustic_data.omega[:,:,None],(1,num_mic,num_h_b))
    
    R              = rotor.radius_distribution
    
    # Non-dimensional radius distribution
    z_5            = np.tile((R/R[-1])[None,None,:,None,None],(num_cpt,num_mic,1,num_h_b,num_h_l))
    
    # Radial chord distribution
    c_5            = np.tile(rotor.chord_distribution[None,None,:,None,None],(num_cpt,num_mic,1,num_h_b,num_h_l))
    c_6            = np.tile(rotor.chord_distribution[None,None,:,None,None,None],(num_cpt,num_mic,1,num_h_b,num_h_l,chord_coord))
    
    # chord to diamater ratio
    R_tip          = rotor.tip_radius
    D              = 2*R[-1]
    B_D_5          = c_5/D
    
    # maximum thickness to chord ratio
    t_b            = rotor.thickness_to_chord
    t_b_5          = np.tile(t_b[None,None,:,None,None],(num_cpt,num_mic,1,num_h_b,num_h_l))
    
    # chordwise thickness distribution normalized wrt chord
    H_6            = (y_u_6 - y_l_6)/c_6
    
    # Rotorcraft speed and mach number
    V_3            = np.tile(np.linalg.norm(velocity_vector, axis=1) [:,None,None],(1,num_mic,num_h_b))
    M_3            = V_3/a_3
    M_4            = np.tile(M_3[:,:,:,None],(1,1,1,num_h_l))
    M_5            = np.tile(M_3[:,:,None,:,None],(1,1,num_sec,1,num_h_l))
    
    # Rotor tip speed and mach number
    V_tip          = R_tip*omega_3
    M_t_3          = V_tip/a_3
    M_t_5          = np.tile(M_t_3[:,:,None,:,None],(1,1,num_sec,1,num_h_l))
    
    # Section relative mach number
    M_r_5          = np.sqrt(M_5**2 + (z_5**2)*(M_t_5**2))
    
    # Total Loading
    T             = np.sum(aeroacoustic_data.disc_thrust_distribution, axis=1)
    Q             = np.sum(aeroacoustic_data.disc_torque_distribution, axis=1)
    dQ            = aeroacoustic_data.disc_torque_distribution
    r             = aeroacoustic_data.disc_radial_distribution
    F_phi         = np.sum(dQ/r, axis=1)
    
    # Rotor load-location speed and mach number
    R_temp        = np.tile(R[None,:,None],(num_cpt,1,num_az))
    rs_thrust     = np.sum(aeroacoustic_data.disc_thrust_distribution*R_temp, axis=1)/T
    rs_torque     = Q/np.sum(aeroacoustic_data.disc_torque_distribution/R_temp, axis=1)
    diff          = np.abs(rs_torque-rs_thrust)/R_tip
    rs            = np.average((rs_thrust + rs_torque)/2)
    V_s            = rs*omega_3
    M_s_3          = V_s/a_3
    M_s_4          = np.tile(M_s_3[:,:,:,None],(1,1,1,num_h_l))
    
    # retarded theta
    theta_r        = coordinates.theta_hub_r[:,:,0,0]
    theta_r_3      = np.tile(theta_r[:,:,None],(1,1,num_h_b))
    theta_r_4      = np.tile(theta_r[:,:,None,None],(1,1,num_h_b,num_h_l))
    theta_r_5      = np.tile(theta_r[:,:,None,None,None],(1,1,num_sec,num_h_b,num_h_l))
    
    # retarded distance to source
    Y              = np.sqrt(coordinates.X_hub[:,:,0,0,1]**2 +  coordinates.X_hub[:,:,0,0,2] **2)
    Y_3            = np.tile(Y[:,:,None],(1,1,num_h_b))
    r_3            = Y_3/np.sin(theta_r_3)
    
    # phase angles
    phi_0_vec      = np.tile(phi_0[:,None,None,None],(num_cpt,num_mic,num_h_b,num_h_l))
    phi_4          = np.tile(coordinates.phi_hub_r[:,:,0,0,None,None],(1,1,num_h_b,num_h_l)) + phi_0_vec
    
    # total angle between propeller axis and r vector
    theta_r_prime_4 = np.arccos(np.cos(theta_r_4)*np.cos(alpha_4) + np.sin(theta_r_4)*np.sin(phi_4)*np.sin(alpha_4))
    theta_r_prime_5 = np.tile(theta_r_prime_4[:,:,None,:,:], (1,1,num_sec,1,1))
    
    phi_prime_4    = np.arccos((np.sin(theta_r_4)*np.cos(phi_4))/np.sin(theta_r_prime_4))
    
    # Velocity in the rotor frame
    T_body2inertial = conditions.frames.body.transform_to_inertial
    T_inertial2body = orientation_transpose(T_body2inertial)
    V_body          = orientation_product(T_inertial2body,velocity_vector)
    body2thrust,_   = rotor.body_to_prop_vel(commanded_thrust_vector)
    T_body2thrust   = orientation_transpose(body2thrust)
    V_thrust        = orientation_product(T_body2thrust,V_body)
    V_thrust_perp   = V_thrust[:,0,None]
    V_thrust_perp_3 = np.tile(V_thrust_perp[:,:,None],(1,num_mic,num_h_b))
    M_thrust_3      = V_thrust_perp_3/a_3
    M_thrust_5      = np.tile(M_thrust_3[:,:,None,:,None],(1,1,num_sec,1,num_h_l))
    
    # helicoid angle
    zeta_5          = np.arctan(M_thrust_5/(z_5*M_t_5))
    
    # wavenumbers
    k_m_3          = m_3*B*omega_3/a_3
    k_m_bar        = k_m_3/(1 - M_3*np.cos(theta_r_3))
    k_x_hat_5      = 2*B_D_5*(((m_5*B-k_5)*np.cos(zeta_5))/z_5 + (m_5*B*M_t_5*np.cos(theta_r_prime_5)*np.sin(zeta_5))/(1-M_5*np.cos(theta_r_5)))
    k_x_hat_6      = np.tile(k_x_hat_5[:,:,:,:,:,None], (1,1,1,1,1,chord_coord))
    Noise.f        = B*omega_3*m_3/(2*np.pi)
    
    
    # Frequency domain loading modes
    F_xk          = sp.fft.rfft(T, axis=1)
    F_phik        = sp.fft.rfft(F_phi, axis=1)
    F_xk_4        = np.tile(F_xk[:,None,None,0:num_h_l],(1,num_mic,num_h_b,1))
    F_phik_4      = np.tile(F_phik[:,None,None,0:num_h_l],(1,num_mic,num_h_b,1))
    X_edge         = np.linspace(-0.5,0.5,chord_coord+1)
    X              = 0.5*(X_edge[0:-1] + X_edge[1:])
    X_6            = np.tile(X[None,None,None,None,None,:],(num_cpt,num_mic,num_sec,num_h_b,num_h_l,1))
    exp_term_6     = np.exp(1j*k_x_hat_6*X_6)
    
    # FREQUENCY DOMAIN PRESSURE TERM FOR LOADING
    J_mBk_4       = jv(m_4*B*k_4, (m_4*B*M_s_4*np.sin(theta_r_prime_4))/(1-M_4*np.cos(theta_r_4)))
    J_mBk_5       = np.tile(J_mBk_4[:,:,None,:,:], (1,1,num_sec,1,1))
    Term1_4       = (m_4*B*M_s_4*np.cos(theta_r_prime_4)*F_xk_4)/(1-M_4*np.cos(theta_r_4))
    Term2_4       = -(m_4*B-k_4)*F_phik_4
    Summand_4     = (Term1_4 + Term2_4)*J_mBk_4*np.exp(1j*(m_4*B-k_4)*(phi_prime_4-(np.pi/2)))
    Summation_3   = np.sum(Summand_4, axis=3)
    P_Lm          = (1j*B*np.exp(1j*k_m_3*r_3)*Summation_3)/(4*np.pi*r_3*rs*(1-M_3*np.cos(theta_r_3)))
    
    # frequency domain source function for thickness
    psi_V_5        = np.trapz(H_6*exp_term_6, x=X, axis=5)
    
    # FREQUENCY DOMAIN PRESSURE TERM FOR THICKNESS
    V_Integrand_5  = (M_r_5**2)*(k_x_hat_5**2)*t_b_5*psi_V_5*J_mBk_5
    V_Summand_4    = np.trapz(V_Integrand_5, x=z_5[0,0,:,0,0], axis=2)*np.exp(1j*m_4*B*(phi_prime_4-(np.pi/2)))
    
    # we take a single dimension along the 4th axis because we only want the loading mode corresponding to k=0
    V_Summation_3  = V_Summand_4[:,:,:,0]
    P_Vm           = (-rho_3*(a_3**2)*B*np.exp(1j*k_m_3*r_3)*V_Summation_3)/(4*np.pi*(r_3/R_tip)*(1-M_3*np.cos(theta_r_3)))
    
    
    # SOUND PRESSURE LEVELS
    P_Lm_abs       = np.abs(P_Lm)
    P_Vm_abs       = np.abs(P_Vm)
    Noise.SPL_prop_harmonic_bpf_spectrum     = 20*np.log10((abs(P_Lm_abs + P_Vm_abs))/p_ref)  
    Noise.SPL_prop_harmonic_1_3_spectrum     = convert_to_third_octave_band(Noise.SPL_prop_harmonic_bpf_spectrum,Noise.f,settings)          
    Noise.SPL_prop_harmonic_1_3_spectrum[np.isinf(Noise.SPL_prop_harmonic_1_3_spectrum)]         = 0 
    
    return
    
    <|MERGE_RESOLUTION|>--- conflicted
+++ resolved
@@ -1,3 +1,4 @@
+## @ingroup Methods-Noise-Multi_Fidelity
 # RCAIDE/Methods/Noise/Multi_Fidelity/harmonic_noise_point.py
 # 
 # 
@@ -8,7 +9,7 @@
 # ----------------------------------------------------------------------------------------------------------------------
 # RCAIDE
 from RCAIDE.Framework.Core                                 import orientation_product, orientation_transpose      
-from RCAIDE.Library.Methods.Noise.Common                   import convert_to_third_octave_band 
+from RCAIDE.Library.Methods.Noise.Common                         import convert_to_third_octave_band 
 
 # Python Package imports  
 import numpy as np
@@ -17,14 +18,9 @@
 
 # ----------------------------------------------------------------------------------------------------------------------
 # Compute Harmonic Noise 
-<<<<<<< HEAD
 # ----------------------------------------------------------------------------------------------------------------------
 ## @ingroup Methods-Noise-Frequency_Domain_Buildup-Rotor 
 def harmonic_noise_point(harmonics_blade,harmonics_load,conditions,propulsor_conditions,coordinates,rotor,settings,Noise,cpt):
-=======
-# ---------------------------------------------------------------------------------------------------------------------- 
-def harmonic_noise_point(harmonics_blade,harmonics_load,conditions,propulsor_conditions,coordinates,rotor,settings,Noise):
->>>>>>> 83a95b2e
     '''This computes the harmonic noise (i.e. thickness and loading noise) in the frequency domain 
     of a rotor at any angle of attack having the loads act at a single point. This is a level 1 fidelity
     approach. The thickness source is however computed using the helicoidal surface theory.
@@ -72,12 +68,12 @@
     '''
 
     aeroacoustic_data    = propulsor_conditions[rotor.tag]  
-    angle_of_attack      = conditions.aerodynamics.angles.alpha[cpt] 
-    velocity_vector      = conditions.frames.inertial.velocity_vector[cpt]  
+    angle_of_attack      = np.atleast_2d(conditions.aerodynamics.angles.alpha[cpt])
+    velocity_vector      = np.atleast_2d(conditions.frames.inertial.velocity_vector[cpt])  
     freestream           = conditions.freestream   
     num_h_b              = len(harmonics_blade)
     num_h_l              = len(harmonics_load)
-    num_cpt              = len(angle_of_attack) 
+    num_cpt              = 1
     num_mic              = len(coordinates.X_hub[0,:,0,0,0]) 
     phi_0                = np.array([rotor.phase_offset_angle])  # phase angle offset  
     airfoils             = rotor.Airfoils 
@@ -85,11 +81,11 @@
     num_az               = aeroacoustic_data.number_azimuthal_stations
     orientation          = np.array(rotor.orientation_euler_angles) * 1 
     body2thrust          = sp.spatial.transform.Rotation.from_rotvec(orientation).as_matrix()
+    commanded_thrust_vector = np.atleast_2d(propulsor_conditions.commanded_thrust_vector_angle[cpt])
     for jj,airfoil in enumerate(airfoils):
         airfoil_points = airfoil.number_of_points
         y_u_6          = np.tile(airfoil.geometry.y_upper_surface[None,None,None,None,None,:],(num_cpt,num_mic,num_sec,num_h_b,num_h_l,1))
         y_l_6          = np.tile(airfoil.geometry.y_lower_surface[None,None,None,None,None,:],(num_cpt,num_mic,num_sec,num_h_b,num_h_l,1))
-    commanded_thrust_vector = propulsor_conditions.commanded_thrust_vector_angle[cpt] 
     chord_coord             = int(np.floor(airfoil_points/2))
     
     
@@ -99,8 +95,8 @@
     # [control point, microphones, radial distribution, blade harmonics, load harmonics]  
     
     # freestream density and speed of sound
-    rho_3          = np.tile(freestream.density[:,:,None],(1,num_mic,num_h_b))
-    a_3            = np.tile(freestream.speed_of_sound[:,:,None],(1,num_mic,num_h_b))
+    rho_3          = np.tile(freestream.density[cpt,:,None],(1,num_mic,num_h_b))
+    a_3            = np.tile(freestream.speed_of_sound[cpt,:,None],(1,num_mic,num_h_b))
     B              = rotor.number_of_blades
     
     # blade harmonics
@@ -116,10 +112,10 @@
     p_ref          = 2E-5
     
     # net angle of inclination of propeller wrt inertial axis
-    alpha_4        = np.tile((angle_of_attack + np.arccos(body2thrust[0,0]))[:,:,None,None],(1,num_mic,num_h_b,num_h_l))          
+    alpha_4        = np.tile((angle_of_attack + np.arccos(body2thrust[0,0]))[:,:,None,None],(1,num_mic,num_h_b,num_h_l))      
     
     # rotor angular speed
-    omega_3        = np.tile(aeroacoustic_data.omega[:,:,None],(1,num_mic,num_h_b))
+    omega_3        = np.tile(aeroacoustic_data.omega[cpt,:,None],(1,num_mic,num_h_b))
     
     R              = rotor.radius_distribution
     
@@ -143,7 +139,7 @@
     H_6            = (y_u_6 - y_l_6)/c_6
     
     # Rotorcraft speed and mach number
-    V_3            = np.tile(np.linalg.norm(velocity_vector, axis=1) [:,None,None],(1,num_mic,num_h_b))
+    V_3            = np.tile(np.linalg.norm(velocity_vector, axis=1),(1,num_mic,num_h_b))
     M_3            = V_3/a_3
     M_4            = np.tile(M_3[:,:,:,None],(1,1,1,num_h_l))
     M_5            = np.tile(M_3[:,:,None,:,None],(1,1,num_sec,1,num_h_l))
@@ -157,10 +153,10 @@
     M_r_5          = np.sqrt(M_5**2 + (z_5**2)*(M_t_5**2))
     
     # Total Loading
-    T             = np.sum(aeroacoustic_data.disc_thrust_distribution, axis=1)
-    Q             = np.sum(aeroacoustic_data.disc_torque_distribution, axis=1)
-    dQ            = aeroacoustic_data.disc_torque_distribution
-    r             = aeroacoustic_data.disc_radial_distribution
+    T             = np.atleast_2d(np.sum(aeroacoustic_data.disc_thrust_distribution[cpt], axis=0))
+    Q             = np.atleast_2d(np.sum(aeroacoustic_data.disc_torque_distribution[cpt], axis=0))
+    dQ            = aeroacoustic_data.disc_torque_distribution[cpt][None, :, :]
+    r             = aeroacoustic_data.disc_radial_distribution[cpt][None, :, :]
     F_phi         = np.sum(dQ/r, axis=1)
     
     # Rotor load-location speed and mach number
@@ -174,19 +170,19 @@
     M_s_4          = np.tile(M_s_3[:,:,:,None],(1,1,1,num_h_l))
     
     # retarded theta
-    theta_r        = coordinates.theta_hub_r[:,:,0,0]
-    theta_r_3      = np.tile(theta_r[:,:,None],(1,1,num_h_b))
-    theta_r_4      = np.tile(theta_r[:,:,None,None],(1,1,num_h_b,num_h_l))
-    theta_r_5      = np.tile(theta_r[:,:,None,None,None],(1,1,num_sec,num_h_b,num_h_l))
+    theta_r        = coordinates.theta_hub_r[cpt,:,0,0]
+    theta_r_3      = np.tile(theta_r[None,:,None],(1,1,num_h_b))
+    theta_r_4      = np.tile(theta_r[None,:,None,None],(1,1,num_h_b,num_h_l))
+    theta_r_5      = np.tile(theta_r[None,:,None,None,None],(1,1,num_sec,num_h_b,num_h_l))
     
     # retarded distance to source
-    Y              = np.sqrt(coordinates.X_hub[:,:,0,0,1]**2 +  coordinates.X_hub[:,:,0,0,2] **2)
-    Y_3            = np.tile(Y[:,:,None],(1,1,num_h_b))
+    Y              = np.sqrt(coordinates.X_hub[cpt,:,0,0,1]**2 +  coordinates.X_hub[cpt,:,0,0,2] **2)
+    Y_3            = np.tile(Y[None,:,None],(1,1,num_h_b))
     r_3            = Y_3/np.sin(theta_r_3)
     
     # phase angles
     phi_0_vec      = np.tile(phi_0[:,None,None,None],(num_cpt,num_mic,num_h_b,num_h_l))
-    phi_4          = np.tile(coordinates.phi_hub_r[:,:,0,0,None,None],(1,1,num_h_b,num_h_l)) + phi_0_vec
+    phi_4          = np.tile(coordinates.phi_hub_r[cpt,:,0,0,None,None],(1,1,num_h_b,num_h_l)) + phi_0_vec
     
     # total angle between propeller axis and r vector
     theta_r_prime_4 = np.arccos(np.cos(theta_r_4)*np.cos(alpha_4) + np.sin(theta_r_4)*np.sin(phi_4)*np.sin(alpha_4))
@@ -195,7 +191,7 @@
     phi_prime_4    = np.arccos((np.sin(theta_r_4)*np.cos(phi_4))/np.sin(theta_r_prime_4))
     
     # Velocity in the rotor frame
-    T_body2inertial = conditions.frames.body.transform_to_inertial
+    T_body2inertial = conditions.frames.body.transform_to_inertial[cpt][None,:, :]
     T_inertial2body = orientation_transpose(T_body2inertial)
     V_body          = orientation_product(T_inertial2body,velocity_vector)
     body2thrust,_   = rotor.body_to_prop_vel(commanded_thrust_vector)
