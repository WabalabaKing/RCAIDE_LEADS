## @ingroup Methods-Aerodynamics-Common-Lift
# RCAIDE/Methods/Aerodynamics/Common/Lift/BET_calculations.py
# 
# 
# Created:  Jul 2023, M. Clarke 

# ----------------------------------------------------------------------------------------------------------------------
#  IMPORT
# ----------------------------------------------------------------------------------------------------------------------   
 
from RCAIDE.Framework.Core import interp2d 

# package imports 
import numpy as np

# ----------------------------------------------------------------------------------------------------------------------
#  compute_airfoil_aerodynamics
# ----------------------------------------------------------------------------------------------------------------------   
## @ingroup Methods-Aerodynamics-Common-Lift
def compute_airfoil_aerodynamics(beta,c,r,R,B,Wa,Wt,a,nu,airfoils,a_loc,ctrl_pts,Nr,Na,tc,use_2d_analysis):
    """
    Cl, Cdval = compute_airfoil_aerodynamics( beta,c,r,R,B,
                                              Wa,Wt,a,nu,
                                              airfoils,a_loc
                                              ctrl_pts,Nr,Na,tc,use_2d_analysis )

    Computes the aerodynamic forces at sectional blade locations. If airfoil
    geometry and locations are specified, the forces are computed using the
    airfoil polar lift and drag surrogates, accounting for the local Reynolds
    number and local angle of attack.

    If the airfoils are not specified, an approximation is used.

    Assumptions:
    N/A

    Source:
    N/A

    Inputs:
       beta                       blade twist distribution                        [-]
       c                          chord distribution                              [-]
       r                          radius distribution                             [-]
       R                          tip radius                                      [-]
       B                          number of rotor blades                          [-]

       Wa                         axial velocity                                  [-]
       Wt                         tangential velocity                             [-]
       a                          speed of sound                                  [-]
       nu                         viscosity                                       [-]
       airfoil_data               Data structure of airfoil polar information     [-]
       ctrl_pts                   Number of control points                        [-]
       Nr                         Number of radial blade sections                 [-]
       Na                         Number of azimuthal blade stations              [-]
       tc                         Thickness to chord                              [-]
       use_2d_analysis            Specifies 2d disc vs. 1d single angle analysis  [Boolean]

    Outputs:
       Cl                       Lift Coefficients                         [-]
       Cdval                    Drag Coefficients  (before scaling)       [-]
       alpha                    section local angle of attack             [rad]

    """ 
    alpha    = beta - np.arctan2(Wa,Wt)
    W        = (Wa*Wa + Wt*Wt)**0.5
    Ma       = W/a
    Re       = (W*c)/nu

    # If rotor airfoils are defined, use airfoil surrogate
    a_loc = np.array(a_loc)
    if np.any(a_loc) != None:  
        # Compute blade Cl and Cd distribution from the airfoil data 
        if use_2d_analysis:
            # return the 2D Cl and CDval of shape (ctrl_pts, Nr, Na)
            Cl         = np.zeros((ctrl_pts,Nr,Na))
            Cdval      = np.zeros((ctrl_pts,Nr,Na))
            
            for jj,airfoil in enumerate(airfoils):
<<<<<<< HEAD
                pd                   = airfoil.polars
                Cl_af                = interp2d(Re,alpha,pd.reynolds_numbers, pd.angle_of_attacks, pd.lift_coefficients) 
                Cdval_af             = interp2d(Re,alpha,pd.reynolds_numbers, pd.angle_of_attacks, pd.drag_coefficients)
                locs                 = np.where(np.array(a_loc) == jj )
                Cl[:,locs,:]         = Cl_af[:,locs,:]
                Cdval[:,locs,:]      = Cdval_af[:,locs,:]
            alpha_disc           = alpha
            Re_disc              = Re
=======
                pd              = airfoil.polars
                Cl_af           = interp2d(Re,alpha,pd.reynolds_numbers, pd.angle_of_attacks, pd.lift_coefficients) 
                Cdval_af        = interp2d(Re,alpha,pd.reynolds_numbers, pd.angle_of_attacks, pd.drag_coefficients)
                locs            = np.where(a_loc == jj )
                Cl[:,locs,:]    = Cl_af[:,locs,:]
                Cdval[:,locs,:] = Cdval_af[:,locs,:]
>>>>>>> 01b8d5db
        else:
            # return the 1D Cl and CDval of shape (ctrl_pts, Nr)
            Cl         = np.zeros((ctrl_pts,Nr))
            Cdval      = np.zeros((ctrl_pts,Nr))             

            for jj,airfoil in enumerate(airfoils):
<<<<<<< HEAD
                pd                   = airfoil.polars
                Cl_af                = interp2d(Re,alpha,pd.reynolds_numbers, pd.angle_of_attacks, pd.lift_coefficients)
                Cdval_af             = interp2d(Re,alpha,pd.reynolds_numbers, pd.angle_of_attacks, pd.drag_coefficients)
                locs                 = np.where(np.array(a_loc) == jj )
                Cl[:,locs]           = Cl_af[:,locs]
                Cdval[:,locs]        = Cdval_af[:,locs] 
            alpha_disc = np.tile(alpha[:,:, None], (1, 1, Nr)) 
            Re_disc    = np.tile(Re[:,:, None], (1, 1, Nr))  

=======
                pd            = airfoil.polars
                Cl_af         = interp2d(Re,alpha,pd.reynolds_numbers, pd.angle_of_attacks, pd.lift_coefficients)
                Cdval_af      = interp2d(Re,alpha,pd.reynolds_numbers, pd.angle_of_attacks, pd.drag_coefficients)
                locs          = np.where(a_loc == jj )
                Cl[:,locs]    = Cl_af[:,locs]
                Cdval[:,locs] = Cdval_af[:,locs]
>>>>>>> 01b8d5db
    else:
        # Estimate Cl max
        tc_1 = tc*100
        Cl_max_ref = -0.0009*tc_1**3 + 0.0217*tc_1**2 - 0.0442*tc_1 + 0.7005
        Cl_max_ref[Cl_max_ref<0.7] = 0.7
        Re_ref     = 9.*10**6
        Cl1maxp    = Cl_max_ref * ( Re / Re_ref ) **0.1

        # If not airfoil polar provided, use 2*pi as lift curve slope
        Cl = 2.*np.pi*alpha

        # By 90 deg, it's totally stalled.
        Cl[Cl>Cl1maxp]  = Cl1maxp[Cl>Cl1maxp] # This line of code is what changed the regression testing
        Cl[alpha>=np.pi/2] = 0.

        # Scale for Mach, this is Karmen_Tsien
        KT_cond = np.logical_and((Ma[:,:]<1.),(Cl>0))
        Cl[KT_cond] = Cl[KT_cond]/((1-Ma[KT_cond]*Ma[KT_cond])**0.5+((Ma[KT_cond]*Ma[KT_cond])/(1+(1-Ma[KT_cond]*Ma[KT_cond])**0.5))*Cl[KT_cond]/2)

        # If the blade segments are supersonic, don't scale
        Cl[Ma[:,:]>=1.] = Cl[Ma[:,:]>=1.]

        #This is an atrocious fit of DAE51 data at RE=50k for Cd
        Cdval = (0.108*(Cl*Cl*Cl*Cl)-0.2612*(Cl*Cl*Cl)+0.181*(Cl*Cl)-0.0139*Cl+0.0278)*((50000./Re)**0.2)
        Cdval[alpha>=np.pi/2] = 2.
        
        alpha_disc = np.tile(alpha[:,:, None], (1, 1, Nr)) 
        Re_disc    = np.tile(Re[:,:, None], (1, 1, Nr))  

    # prevent zero Cl to keep Cd/Cl from breaking in BET
    Cl[Cl==0] = 1e-6

    return Cl, Cdval, alpha, alpha_disc,Ma,W,Re,Re_disc

# ----------------------------------------------------------------------------------------------------------------------
#  compute_inflow_and_tip_loss
# ----------------------------------------------------------------------------------------------------------------------   
## @ingroup Methods-Aerodynamics-Common-Lift
def compute_inflow_and_tip_loss(r,R,Wa,Wt,B,et1=1,et2=1,et3=1):
    """
    Computes the inflow, lamdaw, and the tip loss factor, F.

    Assumptions:
    N/A

    Source:
    N/A

    Inputs:
       r          radius distribution                                              [m]
       R          tip radius                                                       [m]
       Wa         axial velocity                                                   [m/s]
       Wt         tangential velocity                                              [m/s]
       B          number of rotor blades                                           [-]
       et1        tuning parameter for tip loss function 
       et2        tuning parameter for tip loss function 
       et3        tuning parameter for tip loss function 
       
    Outputs:               
       lamdaw     inflow ratio                                                     [-]
       F          tip loss factor                                                  [-]
       piece      output of a step in tip loss calculation (needed for residual)   [-]
    """
    lamdaw             = r*Wa/(R*Wt)
    lamdaw[lamdaw<=0.] = 1e-12

    tipfactor = B/2.0*(  (R/r)**et1 - 1  )**et2/lamdaw**et3 

    piece = np.exp(-tipfactor)
    Ftip  = 2.*np.arccos(piece)/np.pi  

    return lamdaw, Ftip, piece<|MERGE_RESOLUTION|>--- conflicted
+++ resolved
@@ -76,7 +76,6 @@
             Cdval      = np.zeros((ctrl_pts,Nr,Na))
             
             for jj,airfoil in enumerate(airfoils):
-<<<<<<< HEAD
                 pd                   = airfoil.polars
                 Cl_af                = interp2d(Re,alpha,pd.reynolds_numbers, pd.angle_of_attacks, pd.lift_coefficients) 
                 Cdval_af             = interp2d(Re,alpha,pd.reynolds_numbers, pd.angle_of_attacks, pd.drag_coefficients)
@@ -85,38 +84,21 @@
                 Cdval[:,locs,:]      = Cdval_af[:,locs,:]
             alpha_disc           = alpha
             Re_disc              = Re
-=======
-                pd              = airfoil.polars
-                Cl_af           = interp2d(Re,alpha,pd.reynolds_numbers, pd.angle_of_attacks, pd.lift_coefficients) 
-                Cdval_af        = interp2d(Re,alpha,pd.reynolds_numbers, pd.angle_of_attacks, pd.drag_coefficients)
-                locs            = np.where(a_loc == jj )
-                Cl[:,locs,:]    = Cl_af[:,locs,:]
-                Cdval[:,locs,:] = Cdval_af[:,locs,:]
->>>>>>> 01b8d5db
         else:
             # return the 1D Cl and CDval of shape (ctrl_pts, Nr)
             Cl         = np.zeros((ctrl_pts,Nr))
             Cdval      = np.zeros((ctrl_pts,Nr))             
 
             for jj,airfoil in enumerate(airfoils):
-<<<<<<< HEAD
                 pd                   = airfoil.polars
                 Cl_af                = interp2d(Re,alpha,pd.reynolds_numbers, pd.angle_of_attacks, pd.lift_coefficients)
                 Cdval_af             = interp2d(Re,alpha,pd.reynolds_numbers, pd.angle_of_attacks, pd.drag_coefficients)
                 locs                 = np.where(np.array(a_loc) == jj )
                 Cl[:,locs]           = Cl_af[:,locs]
                 Cdval[:,locs]        = Cdval_af[:,locs] 
-            alpha_disc = np.tile(alpha[:,:, None], (1, 1, Nr)) 
-            Re_disc    = np.tile(Re[:,:, None], (1, 1, Nr))  
+            alpha_disc = np.tile(alpha[:,:, None], (1, 1, Na)) 
+            Re_disc    = np.tile(Re[:,:, None], (1, 1, Na))  
 
-=======
-                pd            = airfoil.polars
-                Cl_af         = interp2d(Re,alpha,pd.reynolds_numbers, pd.angle_of_attacks, pd.lift_coefficients)
-                Cdval_af      = interp2d(Re,alpha,pd.reynolds_numbers, pd.angle_of_attacks, pd.drag_coefficients)
-                locs          = np.where(a_loc == jj )
-                Cl[:,locs]    = Cl_af[:,locs]
-                Cdval[:,locs] = Cdval_af[:,locs]
->>>>>>> 01b8d5db
     else:
         # Estimate Cl max
         tc_1 = tc*100
