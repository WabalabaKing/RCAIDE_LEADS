# RCAIDE/Methods/Aerodynamics/Fidelity_Zero/__init__.py
# 

""" RCAIDE Package Setup
"""

# ----------------------------------------------------------------------------------------------------------------------
#  IMPORT
# ---------------------------------------------------------------------------------------------------------------------- 

<<<<<<< HEAD
from                                          import generate_vortex_distribution, compute_unit_normal 
from .generate_VD_helpers                     import postprocess_VD, compute_panel_area, compute_unit_normal
from .make_VLM_wings                          import make_VLM_wings  
from .deflect_control_surface                 import deflect_control_surface
=======
from RCAIDE.Library.Methods.Aerodynamics.Vortex_Lattice_Method                import generate_vortex_distribution, compute_unit_normal 
from RCAIDE.Library.Methods.Aerodynamics.Common.Lift.generate_VD_helpers      import postprocess_VD, compute_panel_area, compute_unit_normal
from RCAIDE.Library.Methods.Aerodynamics.Common.Lift.make_VLM_wings           import make_VLM_wings  
from RCAIDE.Library.Methods.Aerodynamics.Common.Lift.deflect_control_surface   import deflect_control_surfaces
>>>>>>> d685c642
from .compute_RHS_matrix                      import compute_RHS_matrix 
from .compute_wing_induced_velocity           import compute_wing_induced_velocity 
from .generate_vortex_distribution            import generate_vortex_distribution
from .train_VLM_surrogates                    import train_VLM_surrogates
from .build_VLM_surrogates                    import build_VLM_surrogates 
from .VLM                                     import VLM
from .evaluate_VLM import *  
<|MERGE_RESOLUTION|>--- conflicted
+++ resolved
@@ -8,17 +8,10 @@
 #  IMPORT
 # ---------------------------------------------------------------------------------------------------------------------- 
 
-<<<<<<< HEAD
-from                                          import generate_vortex_distribution, compute_unit_normal 
-from .generate_VD_helpers                     import postprocess_VD, compute_panel_area, compute_unit_normal
-from .make_VLM_wings                          import make_VLM_wings  
-from .deflect_control_surface                 import deflect_control_surface
-=======
 from RCAIDE.Library.Methods.Aerodynamics.Vortex_Lattice_Method                import generate_vortex_distribution, compute_unit_normal 
 from RCAIDE.Library.Methods.Aerodynamics.Common.Lift.generate_VD_helpers      import postprocess_VD, compute_panel_area, compute_unit_normal
 from RCAIDE.Library.Methods.Aerodynamics.Common.Lift.make_VLM_wings           import make_VLM_wings  
 from RCAIDE.Library.Methods.Aerodynamics.Common.Lift.deflect_control_surface   import deflect_control_surfaces
->>>>>>> d685c642
 from .compute_RHS_matrix                      import compute_RHS_matrix 
 from .compute_wing_induced_velocity           import compute_wing_induced_velocity 
 from .generate_vortex_distribution            import generate_vortex_distribution
