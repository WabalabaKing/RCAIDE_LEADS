# RCAIDE/Library/Methods/Weights/Correlation_Buildups/FLOPS/compute_systems_weight.py
# 
# 
# Created:  Sep 2024, M. Clarke

# ----------------------------------------------------------------------------------------------------------------------
#  IMPORT
# ----------------------------------------------------------------------------------------------------------------------

# RCAIDE
import  RCAIDE 
from RCAIDE.Framework.Core    import Units, Data 

# python imports 
import  numpy as  np
 
# ----------------------------------------------------------------------------------------------------------------------
# Systems Weight 
# ----------------------------------------------------------------------------------------------------------------------
def compute_systems_weight(vehicle):
<<<<<<< HEAD
    """
    Computes aircraft systems weights using NASA FLOPS weight estimation method. 
    Includes flight controls, APU, hydraulics, instruments, avionics, electrical, 
    air conditioning, furnishings, and anti-ice systems.

    Parameters
    ----------
    vehicle : Vehicle
        The vehicle instance containing:
            - networks : list
                Propulsion systems with:
                    - propulsors : list
                        Engine data with:
                            - wing_mounted : bool
                                Engine mounting location
                            - nacelle : Nacelle
                                Nacelle geometry
            - flight_envelope : FlightEnvelope
                - design_mach_number : float
                    Design cruise Mach number
                - design_range : float
                    Design range [nmi]
            - wings['main_wing'] : Wing
                Main wing with:
                    - sweeps.quarter_chord : float
                        Quarter chord sweep [rad]
                    - areas.reference : float
                        Reference area [m²]
                    - spans.projected : float
                        Projected span [m]
                    - flap_ratio : float
                        Flap to wing area ratio
            - fuselages : list
                Aircraft fuselages with:
                    - lengths.total : float
                        Total length [m]
                    - width : float
                        Maximum width [m]
                    - heights.maximum : float
                        Maximum height [m]
            - mass_properties.max_takeoff : float
                Maximum takeoff weight [kg]
            - passengers : int
                Total passenger count

    Returns
    -------
    output : Data
        Container with systems weight breakdown:
            - W_flight_control : float
                Flight control system weight [kg]
            - W_apu : float
                APU system weight [kg]
            - W_hyd_pnu : float
                Hydraulics and pneumatics weight [kg]
            - W_instruments : float
                Instruments weight [kg]
            - W_avionics : float
                Avionics weight [kg]
            - W_electrical : float
                Electrical system weight [kg]
            - W_ac : float
                Air conditioning weight [kg]
            - W_furnish : float
                Furnishings weight [kg]
            - W_anti_ice : float
                Anti-ice system weight [kg]
            - W_systems : float
                Total systems weight [kg]

    Notes
    -----
    Uses FLOPS correlations developed from transport aircraft database. For more information, see 
    https://ntrs.nasa.gov/citations/20170005851 

    **Major Assumptions**
        * No variable sweep (VARSWP = 0)
        * Hydraulic system pressure is 3000 psf
        * Single fuselage configuration

    **Theory**
    Component weights computed using empirical correlations:
    .. math::
        W_{sc} = 1.1V_{max}^{0.52}S_{flap}^{0.6}W_{to}^{0.32}

        W_{apu} = 54A_{f}^{0.3} + 5.4N_{pax}^{0.9}

        W_{hyd} = 0.57(A_{f} + 0.27S_{w})(1 + 0.03N_{ew} + 0.05N_{ef})
                  (3000/P_{hyd})^{0.35}V_{max}^{0.33}
        
        W_{inst} = 0.48A_{f}^{0.57}V_{max}^{0.5}(10 + 2.5N_{fcr} + N_{ew} + 1.5N_{ef})

        W_{av} = 15.8D_{r}^{0.1}N_{fcr}^{0.7}A_{f}^{0.43}

        W_{elec} = 92X_{l}^{0.4}W_{f}^{0.14}N_{f}^{0.27}N_{eng}^{0.69}(1 + 0.044N_{fcr} + 0.0015N_{pax})
        
        W_{ac} = 3.2(A_{f}D_{f})^{0.6} + 9N_{pax}^{0.83}V_{max} + 0.075W_{av}

        W_{furn} = 127N_{fcr} + 112N_{pf} + 78N_{pb} + 44N_{pt} + 2.6X_{l}(W_{f} + D_{f})N_{f}

        W_{ai} = 1.5W_{f} + 3.8D_{n}N_{eng} + 1.5W_{f}

    where:
        * V_max = design Mach number
        * S_flap = flap area
        * W_to = takeoff weight
        * A_f = fuselage area
        * N_pax = passenger count
        * S_w = wing area
        * N_ew = wing-mounted engines
        * N_ef = fuselage-mounted engines
        * P_hyd = hydraulic pressure
        * N_fcr = number of flight crew
        * N_pf = number of first class passenger
        * N_pb = number of business class passenger
        * N_pt = number of economy class passenger
        * X_l = fuselage length
        * D_f = fuselage depth
        * D_n = nacelle diameter

    References
    ----------
    [1] NASA Flight Optimization System (FLOPS)
    """
=======
    """ Calculate the system weight of the aircraft including:
        -  flight control system
        - apu weight
        - hydraulics and pneumatics weight
        - intstrumentation weight
        - avionics weight
        - electrical system weight
        - air-condtioning weight
        - furnishing weight
        - anti-ice weight

    Assumptions:
        1) No variable sweep, change VARSWP to 1 is variable sweep in aicraft
        2) Hydraulic pressure is 3000 psf (HYDR)
        3) 1 fuselage named fuselage. Function could be modified to allow multiple fuselages by
           relaxing this assumption.

    Source:
        The Flight Optimization System Weight Estimation Method

   Inputs:
        vehicle - data dictionary with vehicle properties                   [dimensionless]
            -.networks: data dictionary containing all propulsion properties
                -.number_of_engines: number of engines 
            -.fuselages['fuselage'].lengths.total: fuselage total length    [meters]
            -.fuselages['fuselage'].width: fuselage width                   [meters]
            -.fuselages['fuselage'].heights.maximum: fuselage maximum height[meters]
            -.mass_properties.max_takeoff: MTOW                             [kilograms]
            -.design_mach_number: design mach number for cruise flight
            -.design_range: design range of aircraft                        [nmi]
            -.passengers: number of passengers in aircraft
            -.wings['main_wing']: data dictionary with main wing properties
                -.sweeps.quarter_chord: quarter chord sweep                 [deg]
                -.areas.reference: wing surface area                        [m^2]
                -.spans.projected: projected span of wing                   [m]
                -.flap_ratio: flap surface area over wing surface area

   Outputs:
       output - a data dictionary with fields:
           W_flight_controls - weight of the flight control system                                [kilograms]
           W_apu - weight of the apu                                                       [kilograms]
           W_hyd_pnu - weight of the hydraulics and pneumatics                             [kilograms]
           W_instruments - weight of the instruments and navigational equipment            [kilograms]
           W_avionics - weight of the avionics                                             [kilograms]
           W_electrical - weight of the electrical items                                         [kilograms]
           W_ac - weight of the air conditioning and anti-ice system                       [kilograms]
           W_furnish - weight of the furnishings in the fuselage                           [kilograms]
           W_anti_ice - weight of anti-ice system                                          [kilograms]

    Properties Used:
        N/A
    """ 
>>>>>>> 4d07ba5a
    NENG = 0
    FNEW = 0
    FNEF = 0 
    for network in  vehicle.networks:
        for propulsor in network.propulsors: 
            NENG += 1 
            if propulsor.wing_mounted: 
                FNEW += 1  
            else:
                FNEF += 1
            if 'nacelle' in propulsor:
                nacelle =  propulsor.nacelle 
                FNAC    = nacelle.diameter / Units.ft
            else:
                FNAC    = 0                      
            
    VMAX     = vehicle.flight_envelope.design_mach_number
    SFLAP    = 0
    ref_wing = None 
    for wing in  vehicle.wings:
        if isinstance(wing, RCAIDE.Library.Components.Wings.Main_Wing):
            SFLAP  += wing.areas.reference * wing.flap_ratio / Units.ft ** 2
            ref_wing  =  wing
    
    S = 0
    if ref_wing == None:
        for wing in  vehicle.wings:
            if S < wing.areas.reference:
                ref_wing = wing
                
    DG    = vehicle.mass_properties.max_takeoff / Units.lbs
    WSC   = 1.1 * VMAX ** 0.52 * SFLAP ** 0.6 * DG ** 0.32  # surface controls weight
    
    XL = 0
    WF = 0
    L_fus = 0
    for fuselage in vehicle.fuselages:
        if L_fus < fuselage.lengths.total:
            ref_fuselage = fuselage 
            XL  = fuselage.lengths.total / Units.ft
            WF  = fuselage.width / Units.ft
    FPAREA      = XL * WF
    NPASS       = vehicle.passengers
    WAPU        = 54 * FPAREA ** 0.3 + 5.4 * NPASS ** 0.9  # apu weight

    if vehicle.passengers >= 150:
        NFLCR = 3  # number of flight crew
    else:
        NFLCR = 2 
    WIN     = 0.48 * FPAREA ** 0.57 * VMAX ** 0.5 * (10 + 2.5 * NFLCR + FNEW + 1.5 * FNEF)  # instrumentation weight

    SW      = vehicle.reference_area / Units.ft ** 2
    HYDR    = 3000  # Hydraulic system pressure
    VARSWP  = 0
    WHYD    = 0.57 * (FPAREA + 0.27 * SW) * (1 + 0.03 * FNEW + 0.05 * FNEF) * (3000 / HYDR) ** 0.35 * \
            (1 + 0.04 * VARSWP) * VMAX ** 0.33  # hydraulic and pneumatic system weight

    NFUSE   = len(vehicle.fuselages)
    WELEC   = 92. * XL ** 0.4 * WF ** 0.14 * NFUSE ** 0.27 * NENG ** 0.69 * \
            (1. + 0.044 * NFLCR + 0.0015 * NPASS)  # electrical system weight

    DESRNG  = vehicle.flight_envelope.design_range / Units.nmi
    WAVONC  = 15.8 * DESRNG ** 0.1 * NFLCR ** 0.7 * FPAREA ** 0.43  # avionics weight

    XLP     = 0.8 * XL
    DF      = ref_fuselage.heights.maximum / Units.ft # D stands for depth
    WFURN   = 127 * NFLCR + 112 * vehicle.NPF + 78 * vehicle.NPB + 44 * vehicle.NPT \
                + 2.6 * XLP * (WF + DF) * NFUSE  # furnishing weight

    WAC     = (3.2 * (FPAREA * DF) ** 0.6 + 9 * NPASS ** 0.83) * VMAX + 0.075 * WAVONC  # ac weight

    WAI     = ref_wing.spans.projected / Units.ft * 1. / np.cos(ref_wing.sweeps.quarter_chord) + 3.8 * FNAC * NENG + 1.5 * WF  # anti-ice weight

    output                      = Data()
    output.W_flight_control    = WSC * Units.lbs
    output.W_apu               = WAPU * Units.lbs
    output.W_hyd_pnu           = WHYD * Units.lbs
    output.W_instruments       = WIN * Units.lbs
    output.W_avionics          = WAVONC * Units.lbs
    output.W_electrical        = WELEC * Units.lbs
    output.W_ac                = WAC * Units.lbs
    output.W_furnish           = WFURN * Units.lbs
    output.W_anti_ice          = WAI * Units.lbs
    output.W_systems           = WSC + WAPU + WIN + WHYD + WELEC + WAVONC + WFURN + WAC + WAI
    return output<|MERGE_RESOLUTION|>--- conflicted
+++ resolved
@@ -18,132 +18,6 @@
 # Systems Weight 
 # ----------------------------------------------------------------------------------------------------------------------
 def compute_systems_weight(vehicle):
-<<<<<<< HEAD
-    """
-    Computes aircraft systems weights using NASA FLOPS weight estimation method. 
-    Includes flight controls, APU, hydraulics, instruments, avionics, electrical, 
-    air conditioning, furnishings, and anti-ice systems.
-
-    Parameters
-    ----------
-    vehicle : Vehicle
-        The vehicle instance containing:
-            - networks : list
-                Propulsion systems with:
-                    - propulsors : list
-                        Engine data with:
-                            - wing_mounted : bool
-                                Engine mounting location
-                            - nacelle : Nacelle
-                                Nacelle geometry
-            - flight_envelope : FlightEnvelope
-                - design_mach_number : float
-                    Design cruise Mach number
-                - design_range : float
-                    Design range [nmi]
-            - wings['main_wing'] : Wing
-                Main wing with:
-                    - sweeps.quarter_chord : float
-                        Quarter chord sweep [rad]
-                    - areas.reference : float
-                        Reference area [m²]
-                    - spans.projected : float
-                        Projected span [m]
-                    - flap_ratio : float
-                        Flap to wing area ratio
-            - fuselages : list
-                Aircraft fuselages with:
-                    - lengths.total : float
-                        Total length [m]
-                    - width : float
-                        Maximum width [m]
-                    - heights.maximum : float
-                        Maximum height [m]
-            - mass_properties.max_takeoff : float
-                Maximum takeoff weight [kg]
-            - passengers : int
-                Total passenger count
-
-    Returns
-    -------
-    output : Data
-        Container with systems weight breakdown:
-            - W_flight_control : float
-                Flight control system weight [kg]
-            - W_apu : float
-                APU system weight [kg]
-            - W_hyd_pnu : float
-                Hydraulics and pneumatics weight [kg]
-            - W_instruments : float
-                Instruments weight [kg]
-            - W_avionics : float
-                Avionics weight [kg]
-            - W_electrical : float
-                Electrical system weight [kg]
-            - W_ac : float
-                Air conditioning weight [kg]
-            - W_furnish : float
-                Furnishings weight [kg]
-            - W_anti_ice : float
-                Anti-ice system weight [kg]
-            - W_systems : float
-                Total systems weight [kg]
-
-    Notes
-    -----
-    Uses FLOPS correlations developed from transport aircraft database. For more information, see 
-    https://ntrs.nasa.gov/citations/20170005851 
-
-    **Major Assumptions**
-        * No variable sweep (VARSWP = 0)
-        * Hydraulic system pressure is 3000 psf
-        * Single fuselage configuration
-
-    **Theory**
-    Component weights computed using empirical correlations:
-    .. math::
-        W_{sc} = 1.1V_{max}^{0.52}S_{flap}^{0.6}W_{to}^{0.32}
-
-        W_{apu} = 54A_{f}^{0.3} + 5.4N_{pax}^{0.9}
-
-        W_{hyd} = 0.57(A_{f} + 0.27S_{w})(1 + 0.03N_{ew} + 0.05N_{ef})
-                  (3000/P_{hyd})^{0.35}V_{max}^{0.33}
-        
-        W_{inst} = 0.48A_{f}^{0.57}V_{max}^{0.5}(10 + 2.5N_{fcr} + N_{ew} + 1.5N_{ef})
-
-        W_{av} = 15.8D_{r}^{0.1}N_{fcr}^{0.7}A_{f}^{0.43}
-
-        W_{elec} = 92X_{l}^{0.4}W_{f}^{0.14}N_{f}^{0.27}N_{eng}^{0.69}(1 + 0.044N_{fcr} + 0.0015N_{pax})
-        
-        W_{ac} = 3.2(A_{f}D_{f})^{0.6} + 9N_{pax}^{0.83}V_{max} + 0.075W_{av}
-
-        W_{furn} = 127N_{fcr} + 112N_{pf} + 78N_{pb} + 44N_{pt} + 2.6X_{l}(W_{f} + D_{f})N_{f}
-
-        W_{ai} = 1.5W_{f} + 3.8D_{n}N_{eng} + 1.5W_{f}
-
-    where:
-        * V_max = design Mach number
-        * S_flap = flap area
-        * W_to = takeoff weight
-        * A_f = fuselage area
-        * N_pax = passenger count
-        * S_w = wing area
-        * N_ew = wing-mounted engines
-        * N_ef = fuselage-mounted engines
-        * P_hyd = hydraulic pressure
-        * N_fcr = number of flight crew
-        * N_pf = number of first class passenger
-        * N_pb = number of business class passenger
-        * N_pt = number of economy class passenger
-        * X_l = fuselage length
-        * D_f = fuselage depth
-        * D_n = nacelle diameter
-
-    References
-    ----------
-    [1] NASA Flight Optimization System (FLOPS)
-    """
-=======
     """ Calculate the system weight of the aircraft including:
         -  flight control system
         - apu weight
@@ -196,7 +70,6 @@
     Properties Used:
         N/A
     """ 
->>>>>>> 4d07ba5a
     NENG = 0
     FNEW = 0
     FNEF = 0 
