# RCAIDE/Library/Methods/Weights/Correlation_Buildups/FLOPS/compute_main_wing_weight.py
# 
# 
# Created:  Sep 2024, M. Clarke

# ----------------------------------------------------------------------------------------------------------------------
#  IMPORT
# ----------------------------------------------------------------------------------------------------------------------

# RCAIDE
import  RCAIDE 
from RCAIDE.Framework.Core    import Units

# python imports 
import  numpy as  np
import  copy 
 
# ----------------------------------------------------------------------------------------------------------------------
# Main Wing Weight 
# ----------------------------------------------------------------------------------------------------------------------
def compute_wing_weight(vehicle, wing, WPOD, complexity, settings, num_main_wings):
<<<<<<< HEAD
    """
    Computes wing weight using NASA FLOPS weight estimation method. Includes bending material, 
    shear material, and control surfaces.

    Parameters
    ----------
    vehicle : Vehicle
        The vehicle instance containing:
            - reference_area : float
                Wing surface area [m²]
            - mass_properties.max_takeoff : float
                Maximum takeoff weight [kg]
            - flight_envelope.ultimate_load : float
                Ultimate load factor (default: 3.75)
            - systems.accessories : str
                Aircraft type ('short-range', 'commuter', etc.)
            - fuselages.fuselage.width : float
                Fuselage width [m]
            - networks : list
                Propulsion systems with:
                    - propulsors : list
                        Engine data with wing mounting info
    wing : Wing
        Wing instance containing:
            - taper : float
                Taper ratio
            - sweeps.quarter_chord : float
                Quarter chord sweep angle [rad]
            - thickness_to_chord : float
                Average t/c ratio
            - spans.projected : float
                Wing span [m]
            - chords.root : float
                Root chord [m]
            - chords.tip : float
                Tip chord [m]
            - twists.root : float
                Root twist angle [rad]
            - twists.tip : float
                Tip twist angle [rad]
            - flap_ratio : float
                Flap area / wing area
    WPOD : float
        Weight of engine pod including nacelle [kg]
    complexity : str
        'simple' or 'complex' wing weight method
    settings : Settings
        Configuration settings containing:
            - FLOPS.aeroelastic_tailoring_factor : float
                0 (none) to 1 (maximum)
            - FLOPS.strut_braced_wing_factor : float
                0 (no struts) to 1 (struts)
            - FLOPS.composite_utilization_factor : float
                0 (no composite) to 1 (full composite)
    num_main_wings : int
        Number of main wings

    Returns
    -------
    WWING : float
        Total wing weight [kg]

    Notes
    -----
    **Major Assumptions**
        * Wing is elliptically loaded
        * Gloved wing area is 0
        * Load between multiple main wings is distributed equally
        * Wing sweep is fixed
        * Standard structural design margins
        * Conventional control surfaces

    **Theory**
    For simple method:
    .. math::
        W_{wing} = W_{bend} + W_{shear} + W_{misc}

    where:
        * W_bend = A₀BT(1 + √(A₁/b))ULFb(1-0.4F_c)(1-0.1F_a)F_f V P_L 
        * W_shear = A₂(1-0.17F_c)S_f^{A₃}W_{TO}^{A₄}
        * W_misc = A₅(1-0.3F_c)S_w^{A₆}

    Variables:
        * b = wing span
        * ULF = ultimate load factor
        * F_c = composite utilization factor
        * F_a = aeroelastic tailoring factor
        * F_f = multiple fuselage factor
        * V = variable sweep factor
        * P_L = load fraction
        * S_f = flap area
        * W_TO = takeoff weight
        * S_w = wing area
        * A₀-A₆ = empirical constants

    Complex method uses detailed spanwise integration accounting for:
        * Local chord distribution
        * Local thickness distribution
        * Local sweep distribution
        * Engine placement effects
        * Structural load paths

    References
    ----------
    [1] NASA Flight Optimization System (FLOPS)

    See Also
    --------
    RCAIDE.Library.Methods.Mass_Properties.Weight_Buildups.Conventional.Transport.FLOPS.compute_operating_empty_weight
=======
    """ Calculate the wing weight based on the flops method. The wing weight consists of:
        - Total Wing Shear Material and Control Surface Weight
        - Total Wing Miscellaneous Items Weight
        - Total Wing Bending Material Weight

        Assumptions:
            Wing is elliptically loaded
            Gloved wing area is 0
            Load between multiple main wings is distributed equally
            Wing sweep is fixed

        Source:
            The Flight Optimization System Weight Estimation Method

       Inputs:
            vehicle - data dictionary with vehicle properties                   [dimensionless]
                -.reference_area: wing surface area                             [m^2]
                -.mass_properties.max_takeoff: MTOW                             [kilograms]
                -.flight_envelope.ultimate_load: ultimate load factor (default: 3.75)
                -.systems.accessories: type of aircraft (short-range, commuter
                                                        medium-range, long-range,
                                                        sst, cargo)
                -.fuselages.fuselage.width: width of the fuselage               [m]
             -wing: data dictionary with wing properties
                    -.taper: taper ratio
                    -.sweeps.quarter_chord: quarter chord sweep angle           [deg]
                    -.thickness_to_chord: thickness to chord
                    -.spans.projected: wing span                                [m]
                    -.chords.root: root chord                                   [m]
                    -.tip.root: tip chord                                       [m]
                    -.twists.root: twist of wing at root                        [deg]
                    -.twists.tip: twist of wing at tip                          [deg]
                    -.flap_ratio: flap surface area over wing surface area
                 -.networks: data dictionary containing all propulsion properties
                    -.number_of_engines: number of engines 
            WPOD - weight of engine pod including the nacelle                   [kilograms]
            complexity - "simple" or "complex" depending on the wing weight method chosen

       Outputs:
            WWING - wing weight                                          [kilograms]

        Properties Used:
            N/A
>>>>>>> 4d07ba5a
    """
    SW          = wing.areas.reference / (Units.ft ** 2)  # Reference wing area, ft^2
    GLOV        = 0 
    SX          = SW - GLOV  # Wing trapezoidal area
    SPAN        = wing.spans.projected / Units.ft  # Wing span, ft
    SEMISPAN    = SPAN / 2
    AR          = SPAN ** 2 / SX  # Aspect ratio
    TR          = wing.taper  # Taper
    
    aeroelastic_tailoring_factor = settings.FLOPS.aeroelastic_tailoring_factor
    strut_braced_wing_factor     = settings.FLOPS.strut_braced_wing_factor
    if settings.advanced_composites: # This considers full or no composite construction
        composite_utilization_factor = 0.0
    else:
        composite_utilization_factor = 1.0
    
    if AR <= 5:
        CAYA = 0
    else:
        CAYA = AR - 5
    # Aeroelastic tailoring factor [0 no aeroelastic tailoring, 1 maximum aeroelastic tailoring]
    FAERT           = aeroelastic_tailoring_factor  
    # Wing strut bracing factor [0 for no struts, 1 for struts]
    FSTRT           = strut_braced_wing_factor 
    
    NENG = 0
    NEW  = 0
    for network in  vehicle.networks:
        for propulsor in network.propulsors:
            if isinstance(propulsor, RCAIDE.Library.Components.Powertrain.Propulsors.Turbofan) or  isinstance(propulsor, RCAIDE.Library.Components.Powertrain.Propulsors.Turbojet):
                NENG += 1  
                if propulsor.wing_mounted: 
                    NEW += 1
                        
    DG              = vehicle.mass_properties.max_takeoff / Units.lbs  # Design gross weight in lb

    if complexity == 'Simple':
        EMS  = 1 - 0.25 * FSTRT  # Wing strut bracing factor
        TLAM = np.tan(wing.sweeps.quarter_chord) \
               - 2 * (1 - TR) / (AR * (1 + TR))  # Tangent of the 3/4 chord sweep angle
        SLAM = TLAM / np.sqrt(1 + TLAM ** 2)  # sine of 3/4 chord wing sweep angle
        C6   = 0.5 * FAERT - 0.16 * FSTRT
        C4   = 1 - 0.5 * FAERT
        CAYL = (1.0 - SLAM ** 2) * \
               (1.0 + C6 * SLAM ** 2 + 0.03 * CAYA * C4 * SLAM)  # Wing sweep factor due to aeroelastic tailoring
        TCA  = wing.thickness_to_chord
        BT   = 0.215 * (0.37 + 0.7 * TR) * (SPAN ** 2 / SW) ** EMS / (CAYL * TCA)  # Bending factor
        CAYE = 1 - 0.03 * NEW

    else:
        NSD             = 500
        N2              = int(NEW / 2) 
        L_fus           = 0
        for fuselage in vehicle.fuselages:
            if L_fus < fuselage.lengths.total:
                ref_fuselage = fuselage 
        ETA, C, T, SWP  = generate_wing_stations(ref_fuselage.width, copy.deepcopy(wing))
        NS, Y           = generate_int_stations(NSD, ETA)
        EETA            = get_spanwise_engine(vehicle.networks,SEMISPAN)
        P0              = calculate_load(ETA[-1])
        ASW             = 0
        EM              = 0
        EL              = 0
        C0              = C[-1]
        S               = 0
        EEL             = 0
        EEM             = 0
        EA0             = 0
        EW              = 0
        
        
        # Replaced FOR LOOP
        # Reverse Order
        Y  = np.flip(Y)
        
        # DY distance
        DY = np.diff(Y)
        
        # Trim the vectors away from the tip and center
        Y  = Y[1:-2]
        DY = -DY[0:-2]
        
        # Get normalized pressure loading across the wing
        P1     = calculate_load(Y)
        P0     = np.zeros_like(P1)
        P0[1:] = P1[0:-1]
        
        # Get local chord length
        C1     = np.interp(Y, ETA, C)
        C0     = np.zeros_like(C1)
        C0[0]  = C[-1]
        C0[1:] = C1[0:-1]
        
        # Calculate local pressure load and moments (DELP and DELM)
        T1   = np.interp(Y, ETA, T)
        SWP1 = find_sweep(Y,ETA,SWP)
        DELP = DY / 6 * (C0 * (2 * P0 + P1) + C1 * (2 * P1 + P0))
        DELM = DY ** 2 * (C0 * (3.0 * P0 + P1) + C1 * (P1 + P0)) / 12.
        
        # Sum loads
        EL     = np.zeros_like(DELP) 
        EL[1:] = np.cumsum(DELP[0:-1])
        
        # Sum moments
        EM     = np.cumsum((DELM + DY * EL) * 1 / np.cos(SWP1))
        
        # Calculate required bending material area
        BMA1     = EM * 1 / np.cos(SWP1) * 1 / (C1 * T1)
        
        BMA0     = np.zeros_like(BMA1)
        BMA0[1:] = BMA1[0:-1]
        
        # Compute segment values
        ASW  = np.cumsum((DY + 2 * Y) * DY * SWP1)
        PM   = np.cumsum((BMA0 + BMA1) * DY / 2.)
        S    = np.cumsum((C0 + C1) * DY / 2.)


        # Adjust for engine loads
        if N2>0: # If there are engines
            EEL   = np.zeros_like(Y)
            DELM2 = np.zeros_like(Y)
            
            # Do a for loop over engine stations
            for ii in range(len(EETA)):
                # Find the station closest to the engine but inboard
                distances              = EETA[ii]-Y
                distances[distances<0] = np.inf
                distance               = np.min(distances)
                loc                    = np.argmin(distances)
                DELM2[loc]             = DELM2[loc] + distance
                EEL[loc+1:]            = EEL[loc+1:] + 1

            DELM2 = DELM2 + EEL*DY

            EEM = np.cumsum(DELM2/np.cos(SWP1))
            EA1 = EEM * 1 / np.cos(SWP1) * 1 / (C1 * T1)
            
            EA0 = np.zeros_like(Y)
            EA0[1:] = EA1[0:-1]
            
            EW  = np.sum((EA0 + EA1) * DY / 2)
            
        # Finalize properties
        EL = EL[-1] + DELP[-1]    
        EM = EM[-1] / EL
        PM = 4. * PM[-1] / EL
        EW = 8. * EW
        SA = np.sin(ASW[-1])
        AR = 2 / S[-1]       
                
        
        CAYA = 0
        if AR >= 5:
            CAYA = AR - 5
        DEN = AR ** (.25 * FSTRT) * (1.0 + (.50 * FAERT - .160 * FSTRT) * SA ** 2 /
                                     + .03 * CAYA * (1.0 - .50 * FAERT) * SA)
        BT = PM / DEN
        BTE = EW
        CAYE = 1
        if NEW > 0:
            CAYE = 1 - BTE / BT * WPOD / DG

    A       = wing_weight_constants_FLOPS()  # Wing weight constants
    # Composite utilization factor [0 no composite, 1 full composite]
    FCOMP   = composite_utilization_factor  
    ULF     = vehicle.flight_envelope.ultimate_load
    if len(vehicle.fuselages) == 1:
        CAYF    = 1  # Multiple fuselage factor [1 one fuselage, 0.5 multiple fuselages]
    elif len(vehicle.fuselage) > 1:
        CAYF    = 0.5
    else:
        raise NotImplementedError
    VFACT   = 1  # Variable sweep factor, TODO: add equation to allow variable sweep penalty
    PCTL    = 1/num_main_wings  # Fraction of load carried by this wing
    W1NIR   = A[0] * BT * (1 + np.sqrt(A[1] / SPAN)) * ULF * SPAN * (1 - 0.4 * FCOMP) * (
                1 - 0.1 * FAERT) * CAYF * VFACT * PCTL / 10.0 ** 6  # Wing bending material weight lb
    SFLAP   = wing.flap_ratio * SX

    W2 = A[2] * (1 - 0.17 * FCOMP) * SFLAP ** (A[3]) * DG ** (A[4])  # shear material weight
    W3 = A[5] * (1 - 0.3 * FCOMP) * SW ** (A[6])  # miscellaneous items weight
    W1 = (DG * CAYE * W1NIR + W2 + W3) / (1 + W1NIR) - W2 - W3  # bending material weight
    WWING = W1 + W2 + W3  # Total wing weight

    return WWING * Units.lbs


def generate_wing_stations(fuselage_width, wing):
    """ Divides half the wing in sections, using the defined sections
        and adding a section at the intersection of wing and fuselage

        Assumptions:

        Source:
            The Flight Optimization System Weight Estimation Method

        Inputs:
            fuselage_width: fuselage width                                      [m]
            wing: data dictionary with wing properties
                    -.taper: taper ration wing
                    -.sweeps.quarter_chord: quarter chord sweep angle           [deg]
                    -.thickness_to_chord: thickness to chord
                    -.spans.projected: wing span                                [m]
                    -.chords.root: root chord                                   [m]
                    -.tip.root: tip chord                                       [m]
                    -.twists.root: twist of wing at root                        [deg]
                    -.twists.tip: twist of wing at tip                          [deg]
                    -.Segments: trapezoidal segments of the wing

       Outputs:
           ETA: spanwise location of the sections normalized by half span
           C: chord lengths at every spanwise location in ETA normalized by half span
           T: thickness to chord ratio at every span wise location in ETA
           SWP: quarter chord sweep angle at every span wise location in ETA

        Properties Used:
            N/A
    """
    SPAN        = wing.spans.projected / Units.ft  # Wing span, ft
    SEMISPAN    = SPAN / 2
    root_chord  = wing.chords.root / Units.ft
    num_seg     = len(wing.segments.keys())

    if num_seg == 0:
        segment                         = RCAIDE.Library.Components.Wings.Segments.Segment()
        segment.tag                     = 'root'
        segment.percent_span_location   = 0.
        segment.twist                   = wing.twists.root
        segment.root_chord_percent      = 1
        segment.dihedral_outboard       = 0.
        segment.sweeps.quarter_chord    = wing.sweeps.quarter_chord
        segment.thickness_to_chord      = wing.thickness_to_chord
        wing.segments.append(segment)

        segment                         = RCAIDE.Library.Components.Wings.Segments.Segment()
        segment.tag                     = 'tip'
        segment.percent_span_location   = 1.
        segment.twist                   = wing.twists.tip
        segment.root_chord_percent      = wing.chords.tip / wing.chords.root
        segment.dihedral_outboard       = 0.
        segment.sweeps.quarter_chord    = wing.sweeps.quarter_chord
        segment.thickness_to_chord      = wing.thickness_to_chord
        wing.segments.append(segment)
        num_seg = len(wing.segments.keys())
        
    ETA    = np.zeros(num_seg + 1)
    C      = np.zeros(num_seg + 1)
    T      = np.zeros(num_seg + 1)
    SWP    = np.zeros(num_seg + 1)

    segment_keys  = list(wing.segments.keys())     
    ETA[0] = wing.segments[segment_keys[0]].percent_span_location
    C[0]   = root_chord * wing.segments[segment_keys[0]].root_chord_percent * 1 / SEMISPAN
    SWP[0] = 0
    
    if hasattr(wing.segments[segment_keys[0]], 'thickness_to_chord'):
        T[0] = wing.segments[segment_keys[0]].thickness_to_chord
    else:
        T[0] = wing.thickness_to_chord
    ETA[1] = fuselage_width / 2 * 1 / Units.ft * 1 / SEMISPAN
    C[1] = determine_fuselage_chord(fuselage_width, wing) * 1 / SEMISPAN

    if hasattr(wing.segments[segment_keys[0]], 'thickness_to_chord'):
        T[1] = wing.segments[segment_keys[0]].thickness_to_chord
    else:
        T[1] = wing.thickness_to_chord
    for i in range(1, num_seg):
        ETA[i + 1] = wing.segments[segment_keys[i]].percent_span_location
        C[i + 1] = root_chord * wing.segments[segment_keys[i]].root_chord_percent * 1 / SEMISPAN
        if hasattr(wing.segments[segment_keys[i]], 'thickness_to_chord'):
            T[i + 1] = wing.segments[segment_keys[i]].thickness_to_chord
        else:
            T[i + 1] = wing.thickness_to_chord
        SWP[i] = np.arctan(np.tan(wing.segments[segment_keys[i-1]].sweeps.quarter_chord) - (C[i - 1] - C[i]))
    SWP[-1] = np.arctan(np.tan(wing.segments[segment_keys[-2]].sweeps.quarter_chord) - (C[-2] - C[-1]))
    return ETA, C, T, SWP


def generate_int_stations(NSD, ETA):
    """ Divides half of the wing in integration stations

        Assumptions:

        Source:
            The Flight Optimization System Weight Estimation Method

        Inputs:
            NSD: number of integration stations requested
            ETA: list of spanwise locations of all sections of the wing

       Outputs:
           NS: actual number of integration stations
           Y: spanwise locations of the integrations stations normalized by half span

        Properties Used:
            N/A
    """
    Y           = [ETA[1]]
    desired_int = (ETA[-1] - ETA[1]) / NSD
    NS          = 0
    for i in range(2, len(ETA)):
        NP = int((ETA[i] - ETA[i - 1]) / desired_int + 0.5)
        if NP < 1:
            NP = 1
        AINT = (ETA[i] - ETA[i - 1]) / NP
        for j in range(NP):
            NS = NS + 1
            Y.append(Y[-1] + AINT)
    return NS, Y


def calculate_load(ETA):
    """ Returns load factor assuming elliptical load distribution

        Assumptions:

        Source:
            The Flight Optimization System Weight Estimation Method

        Inputs:
            ETA: list of spanwise locations of all sections of the wing

       Outputs:
           PS: load factor at every location in ETA assuming elliptical load distribution

        Properties Used:
            N/A
    """
    PS = np.sqrt(1. - ETA ** 2)
    return PS


def find_sweep(y, lst_y, swp):
    """ Finds sweep angle for a certain y-location along the wing

        Assumptions:

        Source:
            The Flight Optimization System Weight Estimation Method

        Inputs:
            y: spanwise location
            lst_y: list of spanwise stations where sweep is known (eg sections)
            swp: list of quarter chord sweep angles at the locations listed in lst_y

       Outputs:
           swps: sweep angle at y

        Properties Used:
            N/A
    """
    
    # All initial sweeps are the root chord sweep
    swps = np.ones_like(y)*swp[0]
    
    for i in range(len(lst_y)-1):
        e       = lst_y[i]
        swps[y>=e] = swp[i]
        

    return swps


def get_spanwise_engine(networks, SEMISPAN):
    """ Returns EETA for the engine locations along the wing

        Assumptions:

        Source:
            The Flight Optimization System Weight Estimation Method

        Inputs:
            networks: data dictionary with all the engine properties
                -.wing_mounted: list of boolean if engine is mounted to wing
                -.number_of_engines: number of engines
                -.origin: origin of the engine
            SEMISPAN: half span                                 [m]
       Outputs:
           EETA: span wise locations of the engines mounted to the wing normalized by the half span

        Properties Used:
            N/A
    """
    EETA =  []
    for network in  networks:
        for propulsor in network.propulsors:
            if isinstance(propulsor, RCAIDE.Library.Components.Powertrain.Propulsors.Turbofan) or  isinstance(propulsor, RCAIDE.Library.Components.Powertrain.Propulsors.Turbojet):
                if propulsor.wing_mounted and propulsor.origin[0][1] > 0:  
                    EETA.append((propulsor.origin[0][1] / Units.ft) * 1 / SEMISPAN) 
    EETA =  np.array(EETA)
    return EETA


def wing_weight_constants_FLOPS():
    """Defines wing weight constants as defined by FLOPS
        Inputs: ac_type - determines type of instruments, electronics, and operating items based on types:
                "short-range", "medium-range", "long-range", "business", "cargo", "commuter", "sst"
        Outputs: list of coefficients used in weight estimations

    """
    A = [8.8, 6.25, 0.68, 0.34, 0.6, 0.035, 1.5]
    return A


def determine_fuselage_chord(fuselage_width, wing):
    """ Determine chord at wing and fuselage intersection

        Assumptions:
            Fuselage side of body is between first and second wing segments.

        Source:
            The Flight Optimization System Weight Estimation Method

        Inputs:
            fuselage_width: width of fuselage                                   [m]
            wing: data dictionary with wing properties
                    -.taper: taper ratio
                    -.sweeps.quarter_chord: quarter chord sweep angle           [deg]
                    -.thickness_to_chord: thickness to chord
                    -.spans.projected: wing span                                [m]
                    -.chords.root: root chord                                   [m]
                -.fuselages.fuselage.width: fuselage width                      [m]
       Outputs:
           chord: chord length of wing where wing intersects the fuselage wall [ft]

        Properties Used:
            N/A
    """

    segment_keys    = list(wing.segments.keys())      
    root_chord      = wing.chords.root / Units.ft
    SPAN            = wing.spans.projected / Units.ft  # Wing span, ft
    SEMISPAN        = SPAN / 2
    c1              = root_chord * wing.segments[segment_keys[0]].root_chord_percent
    c2              = root_chord * wing.segments[segment_keys[-1]].root_chord_percent
    y1              = wing.segments[segment_keys[0]].percent_span_location
    y2              = wing.segments[segment_keys[1]].percent_span_location
    b               = (y2 - y1) * SEMISPAN
    taper           = c2 / c1
    y               = fuselage_width / 2 * 1 / Units.ft
    chord           = c1 * (1 - (1 - taper) * 2 * y / b)
    return chord<|MERGE_RESOLUTION|>--- conflicted
+++ resolved
@@ -19,117 +19,6 @@
 # Main Wing Weight 
 # ----------------------------------------------------------------------------------------------------------------------
 def compute_wing_weight(vehicle, wing, WPOD, complexity, settings, num_main_wings):
-<<<<<<< HEAD
-    """
-    Computes wing weight using NASA FLOPS weight estimation method. Includes bending material, 
-    shear material, and control surfaces.
-
-    Parameters
-    ----------
-    vehicle : Vehicle
-        The vehicle instance containing:
-            - reference_area : float
-                Wing surface area [m²]
-            - mass_properties.max_takeoff : float
-                Maximum takeoff weight [kg]
-            - flight_envelope.ultimate_load : float
-                Ultimate load factor (default: 3.75)
-            - systems.accessories : str
-                Aircraft type ('short-range', 'commuter', etc.)
-            - fuselages.fuselage.width : float
-                Fuselage width [m]
-            - networks : list
-                Propulsion systems with:
-                    - propulsors : list
-                        Engine data with wing mounting info
-    wing : Wing
-        Wing instance containing:
-            - taper : float
-                Taper ratio
-            - sweeps.quarter_chord : float
-                Quarter chord sweep angle [rad]
-            - thickness_to_chord : float
-                Average t/c ratio
-            - spans.projected : float
-                Wing span [m]
-            - chords.root : float
-                Root chord [m]
-            - chords.tip : float
-                Tip chord [m]
-            - twists.root : float
-                Root twist angle [rad]
-            - twists.tip : float
-                Tip twist angle [rad]
-            - flap_ratio : float
-                Flap area / wing area
-    WPOD : float
-        Weight of engine pod including nacelle [kg]
-    complexity : str
-        'simple' or 'complex' wing weight method
-    settings : Settings
-        Configuration settings containing:
-            - FLOPS.aeroelastic_tailoring_factor : float
-                0 (none) to 1 (maximum)
-            - FLOPS.strut_braced_wing_factor : float
-                0 (no struts) to 1 (struts)
-            - FLOPS.composite_utilization_factor : float
-                0 (no composite) to 1 (full composite)
-    num_main_wings : int
-        Number of main wings
-
-    Returns
-    -------
-    WWING : float
-        Total wing weight [kg]
-
-    Notes
-    -----
-    **Major Assumptions**
-        * Wing is elliptically loaded
-        * Gloved wing area is 0
-        * Load between multiple main wings is distributed equally
-        * Wing sweep is fixed
-        * Standard structural design margins
-        * Conventional control surfaces
-
-    **Theory**
-    For simple method:
-    .. math::
-        W_{wing} = W_{bend} + W_{shear} + W_{misc}
-
-    where:
-        * W_bend = A₀BT(1 + √(A₁/b))ULFb(1-0.4F_c)(1-0.1F_a)F_f V P_L 
-        * W_shear = A₂(1-0.17F_c)S_f^{A₃}W_{TO}^{A₄}
-        * W_misc = A₅(1-0.3F_c)S_w^{A₆}
-
-    Variables:
-        * b = wing span
-        * ULF = ultimate load factor
-        * F_c = composite utilization factor
-        * F_a = aeroelastic tailoring factor
-        * F_f = multiple fuselage factor
-        * V = variable sweep factor
-        * P_L = load fraction
-        * S_f = flap area
-        * W_TO = takeoff weight
-        * S_w = wing area
-        * A₀-A₆ = empirical constants
-
-    Complex method uses detailed spanwise integration accounting for:
-        * Local chord distribution
-        * Local thickness distribution
-        * Local sweep distribution
-        * Engine placement effects
-        * Structural load paths
-
-    References
-    ----------
-    [1] NASA Flight Optimization System (FLOPS)
-
-    See Also
-    --------
-    RCAIDE.Library.Methods.Mass_Properties.Weight_Buildups.Conventional.Transport.FLOPS.compute_operating_empty_weight
-=======
     """ Calculate the wing weight based on the flops method. The wing weight consists of:
         - Total Wing Shear Material and Control Surface Weight
         - Total Wing Miscellaneous Items Weight
@@ -173,7 +62,6 @@
 
         Properties Used:
             N/A
->>>>>>> 4d07ba5a
     """
     SW          = wing.areas.reference / (Units.ft ** 2)  # Reference wing area, ft^2
     GLOV        = 0 
