# RCAIDE/Library/Methods/Powertrain/Converters/compression_nozzle/append_compression_nozzle_conditions.py
# (c) Copyright 2023 Aerospace Research Community LLC
# 
# Created:  Jun 2024, M. Clarke  

# ---------------------------------------------------------------------------------------------------------------------- 
#  Imports 
# ----------------------------------------------------------------------------------------------------------------------   
from RCAIDE.Framework.Mission.Common     import   Conditions

# ---------------------------------------------------------------------------------------------------------------------- 
# append_compression_nozzle_conditions 
# ----------------------------------------------------------------------------------------------------------------------    
<<<<<<< HEAD
def append_compression_nozzle_conditions(compression_nozzle,segment,propulsor_conditions): 
    """
    Initializes and appends compression nozzle conditions data structure to the propulsor conditions dictionary.
    
    Parameters
    ----------
    compression_nozzle : CompressionNozzle
        The compression nozzle component for which conditions are being initialized.
    segment : Segment
        The mission segment in which the compression nozzle is operating.
    propulsor_conditions : dict
        Dictionary containing conditions for all propulsion components.
    
    Returns
    -------
    None
    
    Notes
    -----
    This function creates empty Conditions objects for the compression nozzle's inputs and outputs
    within the propulsor_conditions dictionary. These conditions will be populated during
    the mission analysis process.
    
    See Also
    --------
    RCAIDE.Library.Methods.Powertrain.Converters.Compression_Nozzle.compute_compression_nozzle_performance
    """
    propulsor_conditions[compression_nozzle.tag]                     = Conditions()
    propulsor_conditions[compression_nozzle.tag].inputs              = Conditions()
    propulsor_conditions[compression_nozzle.tag].outputs             = Conditions()
=======
def append_compression_nozzle_conditions(compression_nozzle,segment,energy_conditions): 
    energy_conditions.converters[compression_nozzle.tag]                     = Conditions()
    energy_conditions.converters[compression_nozzle.tag].inputs              = Conditions()
    energy_conditions.converters[compression_nozzle.tag].outputs             = Conditions()
>>>>>>> 4d07ba5a
    return <|MERGE_RESOLUTION|>--- conflicted
+++ resolved
@@ -11,41 +11,8 @@
 # ---------------------------------------------------------------------------------------------------------------------- 
 # append_compression_nozzle_conditions 
 # ----------------------------------------------------------------------------------------------------------------------    
-<<<<<<< HEAD
-def append_compression_nozzle_conditions(compression_nozzle,segment,propulsor_conditions): 
-    """
-    Initializes and appends compression nozzle conditions data structure to the propulsor conditions dictionary.
-    
-    Parameters
-    ----------
-    compression_nozzle : CompressionNozzle
-        The compression nozzle component for which conditions are being initialized.
-    segment : Segment
-        The mission segment in which the compression nozzle is operating.
-    propulsor_conditions : dict
-        Dictionary containing conditions for all propulsion components.
-    
-    Returns
-    -------
-    None
-    
-    Notes
-    -----
-    This function creates empty Conditions objects for the compression nozzle's inputs and outputs
-    within the propulsor_conditions dictionary. These conditions will be populated during
-    the mission analysis process.
-    
-    See Also
-    --------
-    RCAIDE.Library.Methods.Powertrain.Converters.Compression_Nozzle.compute_compression_nozzle_performance
-    """
-    propulsor_conditions[compression_nozzle.tag]                     = Conditions()
-    propulsor_conditions[compression_nozzle.tag].inputs              = Conditions()
-    propulsor_conditions[compression_nozzle.tag].outputs             = Conditions()
-=======
 def append_compression_nozzle_conditions(compression_nozzle,segment,energy_conditions): 
     energy_conditions.converters[compression_nozzle.tag]                     = Conditions()
     energy_conditions.converters[compression_nozzle.tag].inputs              = Conditions()
     energy_conditions.converters[compression_nozzle.tag].outputs             = Conditions()
->>>>>>> 4d07ba5a
     return 