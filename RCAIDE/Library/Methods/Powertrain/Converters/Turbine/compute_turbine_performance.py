--- conflicted
+++ resolved
@@ -6,109 +6,6 @@
 # ----------------------------------------------------------------------------------------------------------------------
 #  compute_turbine_performance
 # ----------------------------------------------------------------------------------------------------------------------     
-<<<<<<< HEAD
-def compute_turbine_performance(turbine, turbine_conditions, conditions):
-    """
-    Computes the thermodynamic properties at the exit of a turbine based on work extraction.
-    
-    Parameters
-    ----------
-    turbine : Turbine
-        The turbine component with the following attributes:
-            - mechanical_efficiency : float
-                Mechanical efficiency of the turbine [unitless]
-            - polytropic_efficiency : float
-                Polytropic efficiency of the expansion process [unitless]
-            - working_fluid : FluidModel
-                Object containing methods to compute fluid properties
-    turbine_conditions : Conditions
-        Object containing turbine inlet conditions with the following attributes:
-            - inputs.stagnation_temperature : numpy.ndarray
-                Inlet stagnation temperature [K]
-            - inputs.stagnation_pressure : numpy.ndarray
-                Inlet stagnation pressure [Pa]
-            - inputs.static_temperature : numpy.ndarray
-                Inlet static temperature [K]
-            - inputs.static_pressure : numpy.ndarray
-                Inlet static pressure [Pa]
-            - inputs.mach_number : numpy.ndarray
-                Inlet Mach number [unitless]
-            - inputs.bypass_ratio : numpy.ndarray
-                Bypass ratio [unitless]
-            - inputs.fuel_to_air_ratio : numpy.ndarray
-                Fuel-to-air ratio [unitless]
-            - inputs.compressor.work_done : numpy.ndarray
-                Compressor work [J/(kg/s)]
-            - inputs.fan.work_done : numpy.ndarray
-                Fan work done [J/(kg/s)]
-            - inputs.shaft_power_off_take.work_done : numpy.ndarray
-                Shaft power off take [J/(kg/s)]
-    conditions : Conditions
-        Object containing freestream conditions (not directly used in this function)
-    
-    Returns
-    -------
-    None
-        This function modifies the turbine_conditions.outputs object in-place with the following attributes:
-            - stagnation_temperature : numpy.ndarray
-                Exit stagnation temperature [K]
-            - stagnation_pressure : numpy.ndarray
-                Exit stagnation pressure [Pa]
-            - stagnation_enthalpy : numpy.ndarray
-                Exit stagnation enthalpy [J/kg]
-            - static_temperature : numpy.ndarray
-                Exit static temperature [K]
-            - static_pressure : numpy.ndarray
-                Exit static pressure [Pa]
-            - mach_number : numpy.ndarray
-                Exit Mach number [unitless]
-            - gas_constant : numpy.ndarray
-                Gas constant [J/(kg·K)]
-            - pressure_ratio : numpy.ndarray
-                Ratio of exit to inlet pressure [unitless]
-            - temperature_ratio : numpy.ndarray
-                Ratio of exit to inlet temperature [unitless]
-            - gamma : numpy.ndarray
-                Ratio of specific heats [unitless]
-            - cp : numpy.ndarray
-                Specific heat at constant pressure [J/(kg·K)]
-    
-    Notes
-    -----
-    This function computes the thermodynamic properties at the exit of a turbine
-    based on the work extracted to drive compressors, fans, and other components. It uses 
-    equations from the AA283 Course Notes [1] to compute the exit conditions.
-    
-    **Major Assumptions**
-        * Constant polytropic efficiency and pressure ratio
-        * Adiabatic process
-    
-    **Theory**
-    
-    The energy drop across the turbine is calculated using:
-    
-    .. math::
-        \\Delta h_t = -\\frac{1}{1+f} \\cdot (W_{comp} + W_{shaft} + \\alpha \\cdot W_{fan}) \\cdot \\frac{1}{\\eta_{mech}}
-    
-    The exit temperature is calculated using:
-    
-    .. math::
-        T_{t,out} = T_{t,in} + \\frac{\\Delta h_t}{C_p}
-    
-    The exit pressure is calculated using:
-    
-    .. math::
-        P_{t,out} = P_{t,in} \\cdot \\left(\\frac{T_{t,out}}{T_{t,in}}\\right)^{\\frac{\\gamma}{\\gamma-1}} \\cdot \\frac{1}{\\eta_{poly}}
-    
-    References
-    ----------
-    [1] Cantwell, B., "AA283 Course Notes", Stanford University https://web.stanford.edu/~cantwell/AA283_Course_Material/AA283_Course_BOOK/AA283_Aircraft_and_Rocket_Propulsion_BOOK_Brian_J_Cantwell_May_28_2024.pdf
-    
-    See Also
-    --------
-    RCAIDE.Library.Methods.Powertrain.Converters.Turbine.append_turbine_conditions
-    """
-=======
 def compute_turbine_performance(turbine,conditions):
     """This computes the output values from the input values according to
     equations from the source. The following properties are computed: 
@@ -141,7 +38,6 @@
     Returns:
         None 
     """              
->>>>>>> 4d07ba5a
                              
     # Unpack ram inputs       
     working_fluid      = turbine.working_fluid
