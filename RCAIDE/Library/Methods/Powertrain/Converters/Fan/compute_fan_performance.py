--- conflicted
+++ resolved
@@ -11,80 +11,6 @@
 # ----------------------------------------------------------------------------------------------------------------------
 #  Fan 
 # ----------------------------------------------------------------------------------------------------------------------            
-<<<<<<< HEAD
-def compute_fan_performance(fan, fan_conditions, conditions):
-    """
-    Computes the thermodynamic properties at the exit of a fan based on pressure ratio and efficiency.
-    
-    Parameters
-    ----------
-    fan : Fan
-        The fan component with the following attributes:
-            - pressure_ratio : float
-                Ratio of exit to inlet pressure
-            - polytropic_efficiency : float
-                Efficiency of the compression process
-            - working_fluid : FluidModel
-                Object containing methods to compute fluid properties
-    fan_conditions : Conditions
-        Object containing fan inlet conditions with the following attributes:
-            - inputs.stagnation_temperature : numpy.ndarray
-                Inlet stagnation temperature [K]
-            - inputs.stagnation_pressure : numpy.ndarray
-                Inlet stagnation pressure [Pa]
-            - inputs.static_temperature : numpy.ndarray
-                Inlet static temperature [K]
-            - inputs.static_pressure : numpy.ndarray
-                Inlet static pressure [Pa]
-            - inputs.mach_number : numpy.ndarray
-                Inlet Mach number [unitless]
-    conditions : Conditions
-        Object containing freestream conditions (not directly used in this function)
-    
-    Returns
-    -------
-    None
-        This function modifies the fan_conditions.outputs object in-place with the following attributes:
-            - stagnation_temperature : numpy.ndarray
-                Exit stagnation temperature [K]
-            - stagnation_pressure : numpy.ndarray
-                Exit stagnation pressure [Pa]
-            - static_temperature : numpy.ndarray
-                Exit static temperature [K]
-            - static_pressure : numpy.ndarray
-                Exit static pressure [Pa]
-            - stagnation_enthalpy : numpy.ndarray
-                Exit stagnation enthalpy [J/kg]
-            - work_done : numpy.ndarray
-                Work done by the fan [J/kg]
-            - mach_number : numpy.ndarray
-                Exit Mach number [unitless]
-    
-    Notes
-    -----
-    This function computes the thermodynamic properties at the exit of a fan
-    using gas dynamic relations and the specified pressure ratio and efficiency.
-    
-    **Major Assumptions**
-        * Constant polytropic efficiency and pressure ratio
-        * Adiabatic process
-    
-    **Theory**
-    
-    The temperature rise across the fan is calculated using:
-    
-    .. math::
-        T_{t,out} = T_{t,in} \\cdot PR^{\\frac{\\gamma-1}{\\gamma \\cdot \\eta_{polytropic}}}
-    
-    The work done by the fan is:
-    
-    .. math::
-        W = C_p \\cdot (T_{t,out} - T_{t,in})
-    
-    References
-    ----------
-    [1] Cantwell, B., "AA283 Course Notes", Stanford University https://web.stanford.edu/~cantwell/AA283_Course_Material/AA283_Course_BOOK/AA283_Aircraft_and_Rocket_Propulsion_BOOK_Brian_J_Cantwell_May_28_2024.pdf
-=======
 def compute_fan_performance(fan,conditions):
     """ This computes the output values from the input values according to
     equations from the source. The following outputs are computed: 
@@ -100,11 +26,20 @@
 
     Source:
         https://web.stanford.edu/~cantwell/AA283_Course_Material/AA283_Course_Notes/
->>>>>>> 4d07ba5a
 
-    See Also
-    --------
-    RCAIDE.Library.Methods.Powertrain.Converters.Fan.append_fan_conditions
+    Args:
+        conditions.freestream.
+          isentropic_expansion_factor         (numpy.ndarray): isentropic_expansion_factor         [unitless]
+          specific_heat_at_constant_pressure  (numpy.ndarray): specific_heat_at_constant_pressure  [J/(kg K)]
+        fan
+          .inputs.stagnation_temperature      (numpy.ndarray): entering stagnation temperature [K]
+          .inputs.stagnation_pressure         (numpy.ndarray): entering stagnation pressure    [Pa] 
+          .pressure_ratio                             (float): pressure ratio of fan           [unitless]
+          .polytropic_efficiency                      (float): polytropic_efficiency           [unitless]
+      
+    Returns:
+        None
+        
     """        
      
     # unpack from fan
