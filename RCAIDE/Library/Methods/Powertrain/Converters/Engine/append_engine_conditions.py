# RCAIDE/Library/Methods/Powertrain/Converters/Engine/append_engine_conditions.py
# (c) Copyright 2023 Aerospace Research Community LLC
# 
# Created:  Jun 2024, M. Clarke  

from RCAIDE.Framework.Mission.Common     import   Conditions

# ---------------------------------------------------------------------------------------------------------------------- 
#  append_engine_conditions
# ----------------------------------------------------------------------------------------------------------------------    
<<<<<<< HEAD
def append_engine_conditions(engine,segment,propulsor_conditions): 
    """
    Initializes and appends engine operating conditions to the propulsor conditions data structure.
    
    Parameters
    ----------
    engine : RCAIDE.Library.Components.Propulsors
        Engine system instance for which conditions are being initialized
    segment : RCAIDE.Framework.Mission.Segments.Segment
        Mission segment instance containing flight conditions
    propulsor_conditions : dict
        variable onto which engine operating conditions are appended
        
    Returns
    -------
    None
        
    Notes
    -----
    This function creates a nested structure of Conditions objects to store engine
    inputs and outputs during mission analysis. The conditions are stored under
    the engine's unique tag identifier.
    
    **Major Assumptions**
        * Each engine has a unique tag identifier
    """
    
    propulsor_conditions[engine.tag]                      = Conditions() 
    propulsor_conditions[engine.tag].inputs               = Conditions()
    propulsor_conditions[engine.tag].outputs              = Conditions()      
=======
def append_engine_conditions(engine,segment,energy_conditions,noise_conditions=None): 
    # unpack 
    ones_row          = segment.state.ones_row
    
    energy_conditions.converters[engine.tag]                      = Conditions() 
    energy_conditions.converters[engine.tag].inputs               = Conditions()
    energy_conditions.converters[engine.tag].outputs              = Conditions()
    energy_conditions.converters[engine.tag].omega                = engine.rated_speed * ones_row(1)   
    
>>>>>>> 4d07ba5a
    return <|MERGE_RESOLUTION|>--- conflicted
+++ resolved
@@ -8,38 +8,6 @@
 # ---------------------------------------------------------------------------------------------------------------------- 
 #  append_engine_conditions
 # ----------------------------------------------------------------------------------------------------------------------    
-<<<<<<< HEAD
-def append_engine_conditions(engine,segment,propulsor_conditions): 
-    """
-    Initializes and appends engine operating conditions to the propulsor conditions data structure.
-    
-    Parameters
-    ----------
-    engine : RCAIDE.Library.Components.Propulsors
-        Engine system instance for which conditions are being initialized
-    segment : RCAIDE.Framework.Mission.Segments.Segment
-        Mission segment instance containing flight conditions
-    propulsor_conditions : dict
-        variable onto which engine operating conditions are appended
-        
-    Returns
-    -------
-    None
-        
-    Notes
-    -----
-    This function creates a nested structure of Conditions objects to store engine
-    inputs and outputs during mission analysis. The conditions are stored under
-    the engine's unique tag identifier.
-    
-    **Major Assumptions**
-        * Each engine has a unique tag identifier
-    """
-    
-    propulsor_conditions[engine.tag]                      = Conditions() 
-    propulsor_conditions[engine.tag].inputs               = Conditions()
-    propulsor_conditions[engine.tag].outputs              = Conditions()      
-=======
 def append_engine_conditions(engine,segment,energy_conditions,noise_conditions=None): 
     # unpack 
     ones_row          = segment.state.ones_row
@@ -49,5 +17,4 @@
     energy_conditions.converters[engine.tag].outputs              = Conditions()
     energy_conditions.converters[engine.tag].omega                = engine.rated_speed * ones_row(1)   
     
->>>>>>> 4d07ba5a
     return 