# RCAIDE/Library/Methods/Powertrain/Converters/Compressor/compute_compressor_performance.py
# (c) Copyright 2023 Aerospace Research Community LLC
# 
# Created:  Jun 2024, M. Clarke

# ---------------------------------------------------------------------------------------------------------------------- 
# Imports 
# ---------------------------------------------------------------------------------------------------------------------- 
import numpy as np
from copy import  deepcopy

# ---------------------------------------------------------------------------------------------------------------------- 
# compute_compression_nozzle_performance
# ----------------------------------------------------------------------------------------------------------------------
<<<<<<< HEAD
def compute_compressor_performance(compressor,compressor_conditions,conditions):
    """
    Computes the performance of a compressor based on its polytropic efficiency.
=======
def compute_compressor_performance(compressor,conditions):
    """ Computes the performance of a compressor bases on its polytropic efficiency.
        The following properties are computed: 
       compressor.outputs.
         stagnation_temperature  (numpy.ndarray): exit stagnation_temperature   [K]  
         stagnation_pressure     (numpy.ndarray): exit stagnation_pressure      [Pa]
         stagnation_enthalpy     (numpy.ndarray): exit stagnation_enthalpy      [J/kg]
         work_done               (numpy.ndarray): work done                     [J/kg] 
>>>>>>> 4d07ba5a

    Parameters
    ----------
    compressor : Compressor
        Compressor component
            - pressure_ratio : float
                Pressure ratio across compressor
            - polytropic_efficiency : float
                Polytropic efficiency of compression
            - working_fluid : FluidProperties
                Working fluid properties object
    compressor_conditions : Conditions
        Container for compressor-specific conditions
            - inputs.stagnation_temperature : ndarray
                Inlet stagnation temperature [K]
            - inputs.stagnation_pressure : ndarray
                Inlet stagnation pressure [Pa]
            - inputs.static_temperature : ndarray
                Inlet static temperature [K]
            - inputs.static_pressure : ndarray
                Inlet static pressure [Pa]
            - inputs.mach_number : ndarray
                Inlet Mach number
    conditions : Conditions
        Freestream flow conditions

    Returns
    -------
    None

    Notes
    -----
    Appends results to compressor_conditions.outputs including:
        - work_done : ndarray
            Specific work done by compressor [J/kg]
        - stagnation_temperature : ndarray
            Exit stagnation temperature [K]
        - stagnation_pressure : ndarray
            Exit stagnation pressure [Pa]
        - stagnation_enthalpy : ndarray
            Exit stagnation enthalpy [J/kg]
        - static_temperature : ndarray
            Exit static temperature [K]
        - static_pressure : ndarray
            Exit static pressure [Pa]
        - mach_number : ndarray
            Exit Mach number
        - gas_constant : ndarray
            Gas constant [J/(kg·K)]
        - gamma : ndarray
            Ratio of specific heats
        - cp : ndarray
            Specific heat at constant pressure [J/(kg·K)]

    **Major Assumptions**
        * Constant polytropic efficiency
        * Constant pressure ratio
        * Ideal gas behavior
        * Adiabatic process

    **Theory**
    The compression process follows the polytropic relation:

    .. math::
        T_{t,out}/T_{t,in} = (P_{t,out}/P_{t,in})^{(\\gamma-1)/(\\gamma \\eta_{p})}

    where :math:`\\eta_{p}` is the polytropic efficiency.

    Enthalpy is calculated using the specific heat at constant pressure and the stagnation temperature.

    .. math::
        h_{t} = C_{p} T_{t}

    References
    ----------
    [1] Cantwell, B., "AA283 Course Notes", Stanford University
        https://web.stanford.edu/~cantwell/AA283_Course_Material/AA283_Course_BOOK/AA283_Aircraft_and_Rocket_Propulsion_BOOK_Brian_J_Cantwell_May_28_2024.pdf

    See Also
    --------
    RCAIDE.Library.Methods.Propulsors.Converters.Compressor.append_compressor_conditions
    """          
    
    # Unpack component inputs
    PR                    = compressor.pressure_ratio
    etapold               = compressor.polytropic_efficiency
    working_fluid         = compressor.working_fluid
    compressor_conditions = conditions.energy.converters[compressor.tag]
    Tt_in                 = compressor_conditions.inputs.stagnation_temperature
    Pt_in                 = compressor_conditions.inputs.stagnation_pressure 
    T0                    = compressor_conditions.inputs.static_temperature
    P0                    = compressor_conditions.inputs.static_pressure  
    M0                    = compressor_conditions.inputs.mach_number 
     
    # Compute the working fluid properties 
    gamma  = working_fluid.compute_gamma(T0,P0) 
    Cp     = working_fluid.compute_cp(T0,P0)    
    R      = working_fluid.compute_R(T0,P0)
        
    # Compute the output properties based on the pressure ratio of the component
    ht_in     = Tt_in*Cp 
    Pt_out    = Pt_in*PR
    Tt_out    = Tt_in*(PR**((gamma-1)/(gamma*etapold)))
    ht_out    = Tt_out*Cp
    T_out     = Tt_out/(1.+(gamma-1.)/2.*M0*M0)
    P_out     = Pt_out/((1.+(gamma-1.)/2.*M0*M0)**(gamma/(gamma-1.))) 
    M_out     = np.sqrt( (((Pt_out/P_out)**((gamma-1.)/gamma))-1.) *2./(gamma-1.) )
    
    # Compute the work done by the compressor (normalized by mass flow i.e. J/(kg/s)
    work_done = ht_out - ht_in
    
    phi       =  conditions.energy.hybrid_power_split_ratio 

    # Pack results  
    compressor_conditions.outputs.work_done               = (1-phi)*work_done
    compressor_conditions.outputs.stagnation_temperature  = Tt_out
    compressor_conditions.outputs.stagnation_pressure     = Pt_out
    compressor_conditions.outputs.stagnation_enthalpy     = ht_out
    compressor_conditions.outputs.static_temperature      = T_out
    compressor_conditions.outputs.static_pressure         = P_out 
    compressor_conditions.outputs.mach_number             = M_out
    compressor_conditions.outputs.gas_constant            = R
    compressor_conditions.outputs.gamma                   = gamma 
    compressor_conditions.outputs.cp                      = Cp
    
    return 
<|MERGE_RESOLUTION|>--- conflicted
+++ resolved
@@ -12,20 +12,9 @@
 # ---------------------------------------------------------------------------------------------------------------------- 
 # compute_compression_nozzle_performance
 # ----------------------------------------------------------------------------------------------------------------------
-<<<<<<< HEAD
-def compute_compressor_performance(compressor,compressor_conditions,conditions):
+def compute_compressor_performance(compressor,conditions):
     """
     Computes the performance of a compressor based on its polytropic efficiency.
-=======
-def compute_compressor_performance(compressor,conditions):
-    """ Computes the performance of a compressor bases on its polytropic efficiency.
-        The following properties are computed: 
-       compressor.outputs.
-         stagnation_temperature  (numpy.ndarray): exit stagnation_temperature   [K]  
-         stagnation_pressure     (numpy.ndarray): exit stagnation_pressure      [Pa]
-         stagnation_enthalpy     (numpy.ndarray): exit stagnation_enthalpy      [J/kg]
-         work_done               (numpy.ndarray): work done                     [J/kg] 
->>>>>>> 4d07ba5a
 
     Parameters
     ----------
