--- conflicted
+++ resolved
@@ -8,8 +8,7 @@
 # ---------------------------------------------------------------------------------------------------------------------- 
 #  append_compressor_conditions
 # ----------------------------------------------------------------------------------------------------------------------    
-<<<<<<< HEAD
-def append_compressor_conditions(compressor,segment,propulsor_conditions): 
+def append_compressor_conditions(compressor,segment,energy_conditions): 
     """
     Initializes empty condition containers for compressor analysis in the propulsion system.
     
@@ -37,16 +36,10 @@
     RCAIDE.Library.Methods.Powertrain.Converters.Compressor.compute_compressor_performance
     """
     
-    propulsor_conditions[compressor.tag]         = Conditions()
-    propulsor_conditions[compressor.tag].inputs  = Conditions()
-    propulsor_conditions[compressor.tag].outputs = Conditions()
-=======
-def append_compressor_conditions(compressor,segment,energy_conditions): 
     ones_row    = segment.state.ones_row 
     energy_conditions.converters[compressor.tag]                                   = Conditions()
     energy_conditions.converters[compressor.tag].inputs                            = Conditions()
     energy_conditions.converters[compressor.tag].outputs                           = Conditions()
     energy_conditions.converters[compressor.tag].outputs.external_shaft_work_done  = 0*ones_row(1)
     energy_conditions.converters[compressor.tag].outputs.external_electrical_power = 0*ones_row(1)
->>>>>>> 4d07ba5a
     return 