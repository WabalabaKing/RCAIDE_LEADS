# RCAIDE/Library/Methods/Powertrain/Converters/Expansion_Nozzle/append_expansion_nozzle_conditions.py 
# 
# Created:  Jun 2024, M. Clarke  

from RCAIDE.Framework.Mission.Common     import   Conditions

# ---------------------------------------------------------------------------------------------------------------------- 
# append_expansion_nozzle_conditions
# ----------------------------------------------------------------------------------------------------------------------    
<<<<<<< HEAD
def append_expansion_nozzle_conditions(expansion_nozzle,segment,propulsor_conditions):   
    """
    Initializes and appends expansion nozzle conditions to the propulsor conditions dictionary.
    
    Parameters
    ----------
    expansion_nozzle : ExpansionNozzle
        The expansion nozzle component for which conditions are being initialized.
    segment : Segment
        The mission segment in which the expansion nozzle is operating.
    propulsor_conditions : dict
        Dictionary containing conditions for all propulsion components.
    
    Returns
    -------
    None
    
    Notes
    -----
    This function creates empty Conditions objects for the expansion nozzle's inputs and outputs
    within the propulsor_conditions dictionary. These conditions will be populated during
    the mission analysis process.
    
    The expansion nozzle conditions typically include thermodynamic properties such as
    temperatures, pressures, and velocities at the inlet and outlet of the nozzle.
    
    See Also
    --------
    RCAIDE.Library.Methods.Powertrain.Converters.Expansion_Nozzle.compute_expansion_nozzle_performance
    """
    propulsor_conditions[expansion_nozzle.tag]                      = Conditions()
    propulsor_conditions[expansion_nozzle.tag].inputs               = Conditions()
    propulsor_conditions[expansion_nozzle.tag].outputs              = Conditions() 
=======
def append_expansion_nozzle_conditions(expansion_nozzle,segment,energy_conditions):   
    energy_conditions.converters[expansion_nozzle.tag]                      = Conditions()
    energy_conditions.converters[expansion_nozzle.tag].inputs               = Conditions()
    energy_conditions.converters[expansion_nozzle.tag].outputs              = Conditions() 
>>>>>>> 4d07ba5a
    return <|MERGE_RESOLUTION|>--- conflicted
+++ resolved
@@ -7,8 +7,7 @@
 # ---------------------------------------------------------------------------------------------------------------------- 
 # append_expansion_nozzle_conditions
 # ----------------------------------------------------------------------------------------------------------------------    
-<<<<<<< HEAD
-def append_expansion_nozzle_conditions(expansion_nozzle,segment,propulsor_conditions):   
+def append_expansion_nozzle_conditions(expansion_nozzle,segment,energy_conditions):   
     """
     Initializes and appends expansion nozzle conditions to the propulsor conditions dictionary.
     
@@ -38,13 +37,7 @@
     --------
     RCAIDE.Library.Methods.Powertrain.Converters.Expansion_Nozzle.compute_expansion_nozzle_performance
     """
-    propulsor_conditions[expansion_nozzle.tag]                      = Conditions()
-    propulsor_conditions[expansion_nozzle.tag].inputs               = Conditions()
-    propulsor_conditions[expansion_nozzle.tag].outputs              = Conditions() 
-=======
-def append_expansion_nozzle_conditions(expansion_nozzle,segment,energy_conditions):   
     energy_conditions.converters[expansion_nozzle.tag]                      = Conditions()
     energy_conditions.converters[expansion_nozzle.tag].inputs               = Conditions()
     energy_conditions.converters[expansion_nozzle.tag].outputs              = Conditions() 
->>>>>>> 4d07ba5a
     return 