--- conflicted
+++ resolved
@@ -11,68 +11,15 @@
 # ----------------------------------------------------------------------------------------------------------------------
 #  METHODS
 # ---------------------------------------------------------------------------------------------------------------------- 
-def append_bus_conditions(bus, segment): 
-    """
-    Appends the initial bus conditions to the segment state.
+def append_bus_conditions(bus,segment): 
+    """ Appends the initial bus conditions
+        
+        Assumptions:
+        N/A
     
-    Parameters
-    ----------
-    bus : ElectricalBus
-        The electrical bus component for which conditions are being initialized.
-    segment : Segment
-        The mission segment in which the bus is operating.
+        Source:
+        N/A
     
-<<<<<<< HEAD
-    Returns
-    -------
-    None
-        This function modifies the segment.state.conditions.energy dictionary in-place.
-    
-    Notes
-    -----
-    This function creates a Conditions object for the electrical bus within the segment's
-    energy conditions dictionary, indexed by the bus tag. It initializes various bus
-    properties as zero arrays with the same length as the segment's state vector.
-    
-    The initialized properties include:
-        - Battery module conditions
-        - Fuel cell stack conditions
-        - Power draw
-        - State of charge and depth of discharge
-        - Current draw and charging current
-        - Voltage (open circuit and under load)
-        - Heat energy generated
-        - Efficiency
-        - Temperature
-        - Energy
-        - Regenerative power
-    
-    For segments with an initial battery state of charge specified, the function also
-    sets the initial energy and state of charge values accordingly.
-    
-    See Also
-    --------
-    RCAIDE.Library.Methods.Powertrain.Distributors.Electrical_Bus.compute_bus_conditions
-    RCAIDE.Library.Methods.Powertrain.Distributors.Electrical_Bus.append_bus_segment_conditions
-    """
-    ones_row                                                       = segment.state.ones_row
-
-    segment.state.conditions.energy[bus.tag]                       = Conditions()
-    segment.state.conditions.energy[bus.tag].battery_modules       = Conditions()
-    segment.state.conditions.energy[bus.tag].fuel_cell_stacks      = Conditions()
-    segment.state.conditions.energy[bus.tag].power_draw            = 0 * ones_row(1)
-    segment.state.conditions.energy[bus.tag].state_of_charge       = 0 * ones_row(1) 
-    segment.state.conditions.energy[bus.tag].depth_of_discharge    = 0 * ones_row(1) 
-    segment.state.conditions.energy[bus.tag].current_draw          = 0 * ones_row(1)
-    segment.state.conditions.energy[bus.tag].charging_current      = 0 * ones_row(1)
-    segment.state.conditions.energy[bus.tag].voltage_open_circuit  = 0 * ones_row(1)
-    segment.state.conditions.energy[bus.tag].voltage_under_load    = 0 * ones_row(1) 
-    segment.state.conditions.energy[bus.tag].heat_energy_generated = 0 * ones_row(1) 
-    segment.state.conditions.energy[bus.tag].efficiency            = 0 * ones_row(1)
-    segment.state.conditions.energy[bus.tag].temperature           = 0 * ones_row(1)
-    segment.state.conditions.energy[bus.tag].energy                = 0 * ones_row(1)
-    segment.state.conditions.energy[bus.tag].regenerative_power    = 0 * ones_row(1)
-=======
         Inputs:  
        
         Outputs:
@@ -98,7 +45,6 @@
     segment.state.conditions.energy[bus.tag].temperature              = 0 * ones_row(1)
     segment.state.conditions.energy[bus.tag].energy                   = 0 * ones_row(1)
     segment.state.conditions.energy[bus.tag].regenerative_power       = 0 * ones_row(1)
->>>>>>> 4d07ba5a
 
      # first segment  
     if 'initial_battery_state_of_charge' in segment:  
