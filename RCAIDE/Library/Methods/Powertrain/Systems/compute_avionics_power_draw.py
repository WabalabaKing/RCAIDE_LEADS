# RCAIDE/Library/Methods/Powertrain/Systems/compute_avionics_power_draw.py
# 
# Created:  Jul 2024, RCAIDE Team 

# ----------------------------------------------------------------------------------------------------------------------
#  IMPORT
# ----------------------------------------------------------------------------------------------------------------------    
# package imports
<<<<<<< HEAD
def compute_avionics_power_draw(avionics, avionics_conditions, conditions): 
    """
    Computes the power draw of an avionics system.
    
    Parameters
    ----------
    avionics : Avionics
        The avionics component with the following attributes:
            - power_draw : float
                Power consumption of the avionics component [W]
    avionics_conditions : Conditions
        Object to store avionics power conditions with the following attributes:
            - power : numpy.ndarray
                Array to store the computed power draw values [W]
    conditions : Conditions
        Object containing mission conditions (not directly used in this function)
    
    Returns
    -------
    None
        This function modifies the avionics_conditions.power array in-place.
    
    Notes
    -----
    This function assigns the constant power draw value from the avionics component
    to the power array in the avionics_conditions object. The power draw is assumed
    to be constant throughout the mission segment.
    
    For more complex avionics models, this function could be extended to calculate
    power draw based on operating mode, altitude, or other mission parameters.
    
    See Also
    --------
    RCAIDE.Library.Methods.Powertrain.Systems.append_avionics_conditions
    """
    avionics_conditions.power[:,0] = avionics.power_draw  
=======
def compute_avionics_power_draw(avionics,bus,conditions):
    bus_conditions                 = conditions.energy[bus.tag]
    avionics_conditions            = bus_conditions[avionics.tag]    
    avionics_conditions.power[:,0] = avionics.power_draw 
    bus_conditions.power_draw      += avionics_conditions.power*bus.power_split_ratio /bus.efficiency    
>>>>>>> 4d07ba5a
    return <|MERGE_RESOLUTION|>--- conflicted
+++ resolved
@@ -6,8 +6,9 @@
 #  IMPORT
 # ----------------------------------------------------------------------------------------------------------------------    
 # package imports
-<<<<<<< HEAD
-def compute_avionics_power_draw(avionics, avionics_conditions, conditions): 
+def compute_avionics_power_draw(avionics,bus,conditions):
+    bus_conditions                 = conditions.energy[bus.tag]
+     avionics_conditions            = bus_ conditions[avionics.tag]    
     """
     Computes the power draw of an avionics system.
     
@@ -42,12 +43,6 @@
     --------
     RCAIDE.Library.Methods.Powertrain.Systems.append_avionics_conditions
     """
-    avionics_conditions.power[:,0] = avionics.power_draw  
-=======
-def compute_avionics_power_draw(avionics,bus,conditions):
-    bus_conditions                 = conditions.energy[bus.tag]
-    avionics_conditions            = bus_conditions[avionics.tag]    
     avionics_conditions.power[:,0] = avionics.power_draw 
     bus_conditions.power_draw      += avionics_conditions.power*bus.power_split_ratio /bus.efficiency    
->>>>>>> 4d07ba5a
     return 