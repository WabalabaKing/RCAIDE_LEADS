--- conflicted
+++ resolved
@@ -1,5 +1,4 @@
-# RCAIDE/Library/Methods/Powertrain/Propulsors/Turbofan_Propulsor/design_turbofan.py
-# (c) Copyright 2023 Aerospace Research Community LLC
+# RCAIDE/Library/Methods/Powertrain/Propulsors/Turbofan/design_turbofan.py 
 # 
 # Created:  Jul 2024, RCAIDE Team
 
@@ -16,8 +15,8 @@
 from RCAIDE.Library.Methods.Powertrain.Converters.Turbine            import compute_turbine_performance
 from RCAIDE.Library.Methods.Powertrain.Converters.Expansion_Nozzle   import compute_expansion_nozzle_performance 
 from RCAIDE.Library.Methods.Powertrain.Converters.Compression_Nozzle import compute_compression_nozzle_performance
-from RCAIDE.Library.Methods.Powertrain.Propulsors.Turbofan            import size_core 
-from RCAIDE.Library.Methods.Powertrain                        import setup_operating_conditions 
+from RCAIDE.Library.Methods.Powertrain.Propulsors.Turbofan           import size_core 
+from RCAIDE.Library.Methods.Powertrain                               import setup_operating_conditions 
 
 
 # Python package imports
@@ -27,10 +26,6 @@
 #  Design Turbofan
 # ---------------------------------------------------------------------------------------------------------------------- 
 def design_turbofan(turbofan):
-<<<<<<< HEAD
-    """Compute perfomance properties of a turbofan based on polytropic ration and combustor properties.
-    Turbofan is created by manually linking the different components
-=======
     """
     Computes performance properties of a turbofan engine at the design point by linking
     and analyzing the thermodynamic cycle of its components.
@@ -95,7 +90,6 @@
                 Fan nozzle component
                     - tag : str
                         Identifier for the fan nozzle
->>>>>>> 7cf9355e
     
     Returns
     -------
@@ -174,11 +168,8 @@
      
     segment                  = RCAIDE.Framework.Mission.Segments.Segment()  
     segment.state.conditions = conditions 
-    turbofan.append_operating_conditions(segment) 
-    for tag, item in  turbofan.items(): 
-        if issubclass(type(item), RCAIDE.Library.Components.Component):
-            item.append_operating_conditions(segment,turbofan) 
-    
+    turbofan.append_operating_conditions(segment,conditions.energy,conditions.noise)
+                    
     ram                       = turbofan.ram
     inlet_nozzle              = turbofan.inlet_nozzle
     fan                       = turbofan.fan
@@ -192,23 +183,23 @@
     bypass_ratio              = turbofan.bypass_ratio  
 
     # unpack component conditions
-    turbofan_conditions     = conditions.energy[turbofan.tag]
-    ram_conditions          = turbofan_conditions[ram.tag]    
-    inlet_nozzle_conditions = turbofan_conditions[inlet_nozzle.tag]
-    fan_conditions          = turbofan_conditions[fan.tag]    
-    lpc_conditions          = turbofan_conditions[low_pressure_compressor.tag]
-    hpc_conditions          = turbofan_conditions[high_pressure_compressor.tag]
-    combustor_conditions    = turbofan_conditions[combustor.tag] 
-    lpt_conditions          = turbofan_conditions[low_pressure_turbine.tag]
-    hpt_conditions          = turbofan_conditions[high_pressure_turbine.tag]
-    core_nozzle_conditions  = turbofan_conditions[core_nozzle.tag]
-    fan_nozzle_conditions   = turbofan_conditions[fan_nozzle.tag]    
+    turbofan_conditions     = conditions.energy.propulsors[turbofan.tag]
+    ram_conditions          = conditions.energy.converters[ram.tag]    
+    inlet_nozzle_conditions = conditions.energy.converters[inlet_nozzle.tag]
+    fan_conditions          = conditions.energy.converters[fan.tag]    
+    lpc_conditions          = conditions.energy.converters[low_pressure_compressor.tag]
+    hpc_conditions          = conditions.energy.converters[high_pressure_compressor.tag]
+    combustor_conditions    = conditions.energy.converters[combustor.tag] 
+    lpt_conditions          = conditions.energy.converters[low_pressure_turbine.tag]
+    hpt_conditions          = conditions.energy.converters[high_pressure_turbine.tag]
+    core_nozzle_conditions  = conditions.energy.converters[core_nozzle.tag]
+    fan_nozzle_conditions   = conditions.energy.converters[fan_nozzle.tag]    
      
     # Step 1: Set the working fluid to determine the fluid properties
     ram.working_fluid                             = turbofan.working_fluid
     
     # Step 2: Compute flow through the ram , this computes the necessary flow quantities and stores it into conditions
-    compute_ram_performance(ram,ram_conditions,conditions)
+    compute_ram_performance(ram,conditions)
     
     # Step 3: link inlet nozzle to ram 
     inlet_nozzle_conditions.inputs.stagnation_temperature             = ram_conditions.outputs.stagnation_temperature
@@ -219,7 +210,7 @@
     inlet_nozzle.working_fluid                                        = ram.working_fluid
     
     # Step 4: Compute flow through the inlet nozzle
-    compute_compression_nozzle_performance(inlet_nozzle,inlet_nozzle_conditions,conditions)
+    compute_compression_nozzle_performance(inlet_nozzle,conditions)
     
     # Step 5: Link the fan to the inlet nozzle
     fan_conditions.inputs.stagnation_temperature                      = inlet_nozzle_conditions.outputs.stagnation_temperature
@@ -230,7 +221,7 @@
     fan.working_fluid                                                 = inlet_nozzle.working_fluid
      
     # Step 6: Compute flow through the fan
-    compute_fan_performance(fan,fan_conditions,conditions)    
+    compute_fan_performance(fan,conditions)    
 
     # Step 7: Link low pressure compressor to the inlet nozzle
     lpc_conditions.inputs.stagnation_temperature                      = fan_conditions.outputs.stagnation_temperature
@@ -239,9 +230,11 @@
     lpc_conditions.inputs.static_pressure                             = fan_conditions.outputs.static_pressure
     lpc_conditions.inputs.mach_number                                 = fan_conditions.outputs.mach_number  
     low_pressure_compressor.working_fluid                             = fan.working_fluid
+    low_pressure_compressor.reference_temperature                     = turbofan.reference_temperature
+    low_pressure_compressor.reference_pressure                        = turbofan.reference_pressure
     
     # Step 8: Compute flow through the low pressure compressor
-    compute_compressor_performance(low_pressure_compressor,lpc_conditions,conditions)
+    compute_compressor_performance(low_pressure_compressor,conditions)
     
     # Step 9: Link the high pressure compressor to the low pressure compressor
     hpc_conditions.inputs.stagnation_temperature                      = lpc_conditions.outputs.stagnation_temperature
@@ -249,10 +242,12 @@
     hpc_conditions.inputs.static_temperature                          = lpc_conditions.outputs.static_temperature
     hpc_conditions.inputs.static_pressure                             = lpc_conditions.outputs.static_pressure
     hpc_conditions.inputs.mach_number                                 = lpc_conditions.outputs.mach_number  
-    high_pressure_compressor.working_fluid                            = low_pressure_compressor.working_fluid    
+    high_pressure_compressor.working_fluid                            = low_pressure_compressor.working_fluid  
+    high_pressure_compressor.reference_temperature                    = turbofan.reference_temperature
+    high_pressure_compressor.reference_pressure                       = turbofan.reference_pressure  
     
     # Step 10: Compute flow through the high pressure compressor
-    compute_compressor_performance(high_pressure_compressor,hpc_conditions,conditions)
+    compute_compressor_performance(high_pressure_compressor,conditions)
 
     # Step 11: Link the combustor to the high pressure compressor    
     combustor_conditions.inputs.stagnation_temperature                = hpc_conditions.outputs.stagnation_temperature
@@ -263,7 +258,7 @@
     combustor.working_fluid                                           = high_pressure_compressor.working_fluid     
     
     # Step 12: Compute flow through the high pressor compressor 
-    compute_combustor_performance(combustor,combustor_conditions,conditions)
+    compute_combustor_performance(combustor,conditions)
     
     # Step 13: Link the high pressure turbione to the combustor
     hpt_conditions.inputs.stagnation_temperature    = combustor_conditions.outputs.stagnation_temperature
@@ -278,7 +273,7 @@
     high_pressure_turbine.working_fluid             = combustor.working_fluid    
     
     # Step 14: Compute flow through the high pressure turbine
-    compute_turbine_performance(high_pressure_turbine,hpt_conditions,conditions)
+    compute_turbine_performance(high_pressure_turbine,conditions)
             
     # Step 15: Link the low pressure turbine to the high pressure turbine
     lpt_conditions.inputs.stagnation_temperature     = hpt_conditions.outputs.stagnation_temperature
@@ -293,7 +288,7 @@
     lpt_conditions.inputs.bypass_ratio               = bypass_ratio 
     
     # Step 16: Compute flow through the low pressure turbine
-    compute_turbine_performance(low_pressure_turbine,lpt_conditions,conditions)
+    compute_turbine_performance(low_pressure_turbine,conditions)
     
     # Step 17: Link the core nozzle to the low pressure turbine
     core_nozzle_conditions.inputs.stagnation_temperature     = lpt_conditions.outputs.stagnation_temperature
@@ -304,7 +299,7 @@
     core_nozzle.working_fluid                                = low_pressure_turbine.working_fluid 
     
     # Step 18: Compute flow through the core nozzle
-    compute_expansion_nozzle_performance(core_nozzle,core_nozzle_conditions,conditions)
+    compute_expansion_nozzle_performance(core_nozzle,conditions)
    
     # Step 19: Link the fan nozzle to the fan
     fan_nozzle_conditions.inputs.stagnation_temperature     = fan_conditions.outputs.stagnation_temperature
@@ -315,7 +310,7 @@
     fan_nozzle.working_fluid                                = fan.working_fluid
     
     # Step 20: Compute flow through the fan nozzle
-    compute_expansion_nozzle_performance(fan_nozzle,fan_nozzle_conditions,conditions)
+    compute_expansion_nozzle_performance(fan_nozzle,conditions)
      
     # Step 21: Link the turbofan to outputs from various compoments    
     turbofan_conditions.bypass_ratio                             = bypass_ratio
@@ -332,18 +327,14 @@
     turbofan_conditions.flow_through_fan                         = bypass_ratio/(1.+bypass_ratio) #scaled constant to turn on fan thrust computation        
 
     # Step 22: Size the core of the turbofan  
-    size_core(turbofan,turbofan_conditions,conditions) 
-    mass_flow                     = turbofan.mass_flow_rate_design
-    turbofan.design_core_massflow = mass_flow
-    
-    #turbofan.TSFC   =  0.5
+    size_core(turbofan,conditions) 
     
     # Step 23: Static Sea Level Thrust  
     atmo_data_sea_level   = atmosphere.compute_values(0.0,0.0)   
-    V                     = atmo_data_sea_level.speed_of_sound[0][0]*0.1 
-    operating_state,_     = setup_operating_conditions(turbofan, altitude = 0,velocity_vector=np.array([[V, 0, 0]]))  
-    operating_state.conditions.energy[turbofan.tag].throttle[:,0] = 1.0  
-    sls_T,_,sls_P,_,_                             = turbofan.compute_performance(operating_state) 
+    V                     = atmo_data_sea_level.speed_of_sound[0][0]*0.01 
+    operating_state       = setup_operating_conditions(turbofan, altitude = 0,velocity_range=np.array([V]))  
+    operating_state.conditions.energy.propulsors[turbofan.tag].throttle[:,0] = 1.0  
+    sls_T,_,sls_P,_,_,_                          = turbofan.compute_performance(operating_state) 
     turbofan.sealevel_static_thrust              = sls_T[0][0]
     turbofan.sealevel_static_power               = sls_P[0][0]
      
