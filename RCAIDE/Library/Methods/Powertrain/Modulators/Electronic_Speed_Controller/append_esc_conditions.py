--- conflicted
+++ resolved
@@ -1,9 +1,6 @@
-<<<<<<< HEAD
 # RCAIDE/Library/Methods/Powertrain/Modulators/Electronic_Speed_Controller/append_motor_conditions.py
-=======
 # RCAIDE/Library/Methods/Powertrain/Modulators/Electronic_Speed_Controller/append_esc_conditions.py
 # (c) Copyright 2023 Aerospace Research Community LLC
->>>>>>> 4d07ba5a
 # 
 # Created:  Jun 2024, M. Clarke  
 
@@ -12,7 +9,7 @@
 # ---------------------------------------------------------------------------------------------------------------------- 
 #  append_esc_conditions
 # ----------------------------------------------------------------------------------------------------------------------    
-<<<<<<< HEAD
+def append_esc_conditions(esc,segment,energy_conditions): 
 def append_esc_conditions(esc,segment,propulsor_conditions): 
     """
     Initializes the Electronic Speed Controller (ESC) condition containers for tracking 
@@ -49,9 +46,6 @@
             Power modulation setting from 0 to 1
     """
     
-=======
-def append_esc_conditions(esc,segment,energy_conditions): 
->>>>>>> 4d07ba5a
     ones_row    = segment.state.ones_row 
     energy_conditions.modulators[esc.tag]                  = Conditions()
     energy_conditions.modulators[esc.tag].inputs           = Conditions()
