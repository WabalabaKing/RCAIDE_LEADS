--- conflicted
+++ resolved
@@ -14,46 +14,18 @@
 # ----------------------------------------------------------------------------------------------------------------------
 #  METHODS
 # ----------------------------------------------------------------------------------------------------------------------  
-<<<<<<< HEAD
-def append_battery_conditions(battery,segment,bus): 
-    """
-    Appends the initial battery conditions data structure to the segment state.
-=======
 def append_battery_conditions(battery_module,segment,bus): 
     """ Appends the initial battery conditions
->>>>>>> 4d07ba5a
-    
-    Parameters
-    ----------
-    battery : Battery
-        The battery component for which conditions are being initialized.
-    segment : Segment
-        The mission segment in which the battery is operating.
-    bus : ElectricalBus
-        The electrical bus connected to the battery.
-    
-    Returns
-    -------
-    None
-    
-<<<<<<< HEAD
-    Notes
-    -----
-    This function initializes various battery conditions at the start of a mission segment.
-    It creates a Conditions object for the battery module within the segment's energy
-    conditions dictionary, indexed by the bus tag and battery tag.
-    
-    The function initializes arrays for:
-        - Voltage (open circuit and under load)
-        - Internal resistance
-        - Power and current
-        - Heat energy generated
-        - Energy and state of charge
-    
-    For segments with an initial battery state of charge specified, the function sets
-    the initial energy and state of charge values accordingly. Otherwise, these values
-    are initialized to zero.
-=======
+    
+        Assumptions:
+        Battery temperature is set to one degree hotter than ambient 
+        temperature for robust convergence. Initial mission energy, maxed aged energy, and 
+        initial segment energy are the same. Cycle day is zero unless specified, resistance_growth_factor and
+        capacity_fade_factor is one unless specified in the segment
+    
+        Source:
+        N/A
+    
         Inputs:  
             atmosphere.temperature             [Kelvin]
             
@@ -80,16 +52,9 @@
                battery_module.cell.charge_throughput         [Ampere-Hours] 
                battery_module.resistance_growth_factor       [unitless]
                battery_module.capacity_fade_factor           [unitless] 
->>>>>>> 4d07ba5a
-    
-    **Major Assumptions**
-        * Initial mission energy, maxed aged energy, and initial segment energy are the same
-        * Cycle day is zero unless specified
-        * Resistance growth factor and capacity fade factor are one unless specified
-    
-    See Also
-    --------
-    RCAIDE.Library.Methods.Powertrain.Distributors.Electrical_Bus.append_bus_conditions
+    
+        Properties Used:
+        None
     """
  
     ones_row                                               = segment.state.ones_row
@@ -192,53 +157,23 @@
      
     return 
     
-<<<<<<< HEAD
-def append_battery_segment_conditions(battery, bus, conditions, segment): 
-    """
-    Sets the initial battery energy at the start of each segment as the last point from the previous segment.
-=======
 def append_battery_segment_conditions(battery_module, bus, conditions, segment): 
     """Sets the initial battery energy at the start of each segment as the last point from the previous segment 
->>>>>>> 4d07ba5a
-    
-    Parameters
-    ----------
-    battery : Battery
-        The battery component for which conditions are being initialized.
-    bus : ElectricalBus
-        The electrical bus connected to the battery.
-    conditions : dict
-        Dictionary containing conditions from the current segment.
-    segment : Segment
-        The current mission segment in which the battery is operating.
-    
-    Returns
-    -------
-    None
-        This function modifies the conditions dictionary in-place.
-    
-    Notes
-    -----
-    This function initializes battery conditions at the start of a new segment based on
-    the final conditions from the previous segment. This ensures continuity of battery
-    state between mission segments.
-    
-    For segments with initial conditions from a previous segment, the function transfers:
-        - Battery discharge flag (set to False for recharge segments)
-        - Energy level
-        - Temperature
-        - Cycle count
-        - Charge throughput
-        - Resistance growth factor
-        - Capacity fade factor
-        - State of charge
-        
-    If a specific battery cell temperature is specified for the segment, the function
-    overrides the battery conditions temperature values accordingly.
-    
-    See Also
-    --------
-    RCAIDE.Library.Methods.Powertrain.Distributors.Electrical_Bus.append_bus_segment_conditions
+    
+        Assumptions:
+        None
+    
+        Source:
+        N/A
+    
+        Inputs:  
+         battery          (data structure)              [None]
+               
+        Outputs:
+        None
+    
+        Properties Used:
+        None
     """
 
     module_conditions = conditions[bus.tag].battery_modules[battery_module.tag]
