--- conflicted
+++ resolved
@@ -2,7 +2,6 @@
 # 
 #
 # Created:  Mar 2024, M. Clarke
-# Updated:  Mar 2025, M. Guidotti
 
 # ---------------------------------------------------------------------------------------------------------------------- 
 #  Imports
@@ -10,7 +9,7 @@
 
 from .Propellant import Propellant
 from RCAIDE.Framework.Core import Data  
-import numpy as np
+
 # ---------------------------------------------------------------------------------------------------------------------- 
 #  Jet_A1 Propellant Class
 # ----------------------------------------------------------------------------------------------------------------------  
@@ -31,15 +30,6 @@
             emission indices: NASA's Engine Performance Program (NEPP) and 
     
         """    
-<<<<<<< HEAD
-        self.tag                                    = 'Jet A1'
-        self.reactant                               = 'O2'
-        self.density                                = 804.0     # [kg/m^3] (15 C, 1 atm)
-        self.specific_energy                        = 43.15e6   # [J/kg]
-        self.energy_density                         = 34692.6e6 # [J/m^3]
-        self.lower_heating_value                    = 43.24e6   # [J/kg] 
-        self.max_mass_fraction                      = Data({'Air' : 0.0633, 'O2' : 0.3022}) # [kg propellant / kg oxidizer] 
-=======
         self.tag                       = 'Jet A1'
         self.reactant                  = 'O2'
         self.density                   = 804.0                            # kg/m^3 (15 C, 1 atm)
@@ -51,53 +41,35 @@
         self.temperatures.autoignition = 483.15                           # K
         self.temperatures.freeze       = 226.15                           # K
         self.temperatures.boiling      = 0.0                              # K
->>>>>>> 4d07ba5a
 
-        self.heat_of_vaporization                   = 360000    # [J/kg] Heat of vaporization at standard conditions
-        self.stoichiometric_fuel_air_ratio          = 0.068     # [-] Stoichiometric Fuel to Air ratio
-        self.temperature                            = 298.15    # [K] Temperature of fuel
-        self.pressure                               = 101325    # [Pa] Pressure of fuel
-        self.nuc_fac                                = 1e-5      # [-] Nucleation scaling factor
-        self.sg_fac                                 = 0.25      # [-] Surface growth scaling factor
-        self.ox_fac                                 = 0.3       # [-] Oxidation scaling factor
-        self.L                                      = 5         # [-] ???
-        self.M_mech                                 = 0.0       # [-] ???
-        self.PAH_species                            = np.array([152.19, 154.2078, 166.22, 178.23, 202.25])    # [g/mol] ??? [kmol/m**3] Concentration of PAH species
-        self.radii                                  = np.array([3.5e-10, 3.5e-10, 4.5e-10, 4.5e-10, 3.5e-10]) # [m] Radii of PAH species 
-        self.mu_matrix                              = np.array([[76.095, 76.59612792, 79.44795013, 82.09195478, 86.84242044],
-                                                                [76.59612792, 77.1039,     79.99437164, 82.67548454, 87.49570791],
-                                                                [79.44795013, 79.99437164, 83.11      , 86.00781129, 91.23672212],
-                                                                [82.09195478, 82.67548454, 86.00781129, 89.115     , 94.74089965],
-                                                                [86.84242044, 87.49570791, 91.23672212, 94.74089965, 101.125]]) # [???]
-        self.n_C_matrix                             = np.array([[24, 24, 25, 26, 28],
-                                                                [24, 24, 25, 26, 28],
-                                                                [25, 25, 26, 27, 29],
-                                                                [26, 26, 27, 28, 30],
-                                                                [28, 28, 29, 30, 32]]) # [???]
-        self.fuel_surrogate_S1                      = {'NC12H26':0.404, 'IC8H18':0.295, 'TMBENZ' : 0.073,'NPBENZ':0.228, 'C10H8':0.02} # [-] Mole fractions of fuel surrogate species
-        self.fuel_surrogate_S2                      = {'NC12H26':0.303, 'MCYC6':0.485, 'XYLENE' : 0.212, 'C10H8':0.02} # [-] Mole fractions of fuel surrogate species       
-        self.fuel_surrogate_S3                      = {'NC12H26':0.384, 'MCYC6':0.234, 'IC16H34' : 0.148,'C7H8':0.234, 'C10H8':0.02} # [-] Mole fractions of fuel surrogate species
-        self.fuel_surrogate_S4                      = {'NC12H26':0.290, 'IC16H34' : 0.142,'C7H8':0.249, 'DECALIN':0.319, 'C10H8':0.02} # [-] Mole fractions of fuel surrogate species
-        self.fuel_surrogate_S5                      = {'NC12H26':0.371, 'IC8H18':0.02, 'IC16H34' : 0.206,'C7H8':0.259, 'DECALIN':0.145, 'C10H8':0.02} # [-] Mole fractions of fuel surrogate species
-        self.kinetic_mechanism                      = 'Fuel.yaml' # [-] Kinetic mechanism for fuel surrogate species
+   
+        self.use_high_fidelity_kinetics_model      =  True 
+        self.fuel_surrogate_chemical_properties    = {'N-C12H26':0.6, 'A1CH3':0.2, 'A1':0.2}
+        self.fuel_chemical_properties              = {'NC10H22':0.16449, 'NC12H26':0.34308, 'NC16H34':0.10335, 'IC8H18':0.08630, 'NC7H14':0.07945, 'C6H5C2H5': 0.07348, 'C6H5C4H9': 0.05812, 'C10H7CH3': 0.10972}      # [2] More accurate kinetic mechanism, slower simulation    
+        self.air_chemical_properties               = {'O2':0.2095, 'N2':0.7809, 'AR':0.0096}
+        self.surrogate_species_list                = ['CO', 'CO2', 'H2O']
+        self.species_list                          = ['CO', 'CO2', 'H2O', 'NO', 'NO2', 'CSOLID']
+        self.surrogate_chemical_kinetics           = 'Fuel_Surrogate.yaml'
+        self.chemical_kinetics                     = 'Fuel.yaml'
+        self.oxidizer                              = 'Air.yaml'
         
         # critical temperatures   
-        self.temperatures.flash                     = 311.15  # [K]
-        self.temperatures.autoignition              = 483.15  # [K]
-        self.temperatures.freeze                    = 233.15  # [K]
-        self.temperatures.boiling                   = 0.0     # [K]  
+        self.temperatures.flash           = 311.15                 # K
+        self.temperatures.autoignition    = 483.15                 # K
+        self.temperatures.freeze          = 233.15                 # K
+        self.temperatures.boiling         = 0.0                    # K  
+        
 
-        self.emission_indices.Production            = 0.4656  # [kg/kg Greet 
-        self.emission_indices.CO2                   = 3.16    # [kg/kg]
-        self.emission_indices.CO                    = 0.00201 # [kg/kg]
-        self.emission_indices.H2O                   = 1.23    # [kg/kg]  
-        self.emission_indices.SO2                   = 0.0012  # [kg/kg]
-        self.emission_indices.NOx                   = 0.01514 # [kg/kg]
-        self.emission_indices.Soot                  = 0.0012  # [kg/kg]
+        self.emission_indices.Production  = 0.4656   # kg/kg Greet 
+        self.emission_indices.CO2         = 3.16    # kg/kg  fuel
+        self.emission_indices.H2O         = 1.34    # kg/kg  fuel 
+        self.emission_indices.SO2         = 0.0012  # kg/kg  fuel
+        self.emission_indices.NOx         = 0.01514 # kg/kg  fuel
+        self.emission_indices.Soot        = 0.0012  # kg/kg  fuel
 
-        self.global_warming_potential_100.CO2       = 1       # [CO2e/kg]  
-        self.global_warming_potential_100.H2O       = 0.06    # [CO2e/kg]  
-        self.global_warming_potential_100.SO2       = -226    # [CO2e/kg]  
-        self.global_warming_potential_100.NOx       = 52      # [CO2e/kg]  
-        self.global_warming_potential_100.Soot      = 1166    # [CO2e/kg]    
-        self.global_warming_potential_100.Contrails = 11      # [kg/CO2e/km]  +        self.global_warming_potential_100.CO2       = 1     # CO2e/kg  
+        self.global_warming_potential_100.H2O       = 0.06  # CO2e/kg  
+        self.global_warming_potential_100.SO2       = -226  # CO2e/kg  
+        self.global_warming_potential_100.NOx       = 52    # CO2e/kg  
+        self.global_warming_potential_100.Soot      = 1166  # CO2e/kg    
+        self.global_warming_potential_100.Contrails = 11 # kg/CO2e/km  