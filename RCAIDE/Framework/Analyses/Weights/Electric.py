# RCAIDE/Framework/Analyses/Weights/Electric.py
#
# Created:  Feb 2025, S. Shekar
# ----------------------------------------------------------------------------------------------------------------------
#  IMPORT
# ----------------------------------------------------------------------------------------------------------------------

import RCAIDE
from RCAIDE.Framework.Core import Data 
from .Weights import Weights

# ----------------------------------------------------------------------------------------------------------------------
#  
# ----------------------------------------------------------------------------------------------------------------------
class Electric(Weights):
    """ This is class that evaluates the weight of Transport class aircraft

    Assumptions:
        None

    Source:
        N/A

    Inputs:
        None

    Outputs:
        None

    Properties Used:
         N/A
    """

    def __defaults__(self):
        """This sets the default values and methods for the tube and wing
        aircraft weight analysis.

        Assumptions:
        None

        Source:
        N/A

        Inputs:
        None

        Outputs:
        None

        Properties Used:
        N/A
        """
        self.method                                        = 'Physics_Based'
        self.aircraft_type                                 = 'General_Aviation'
        self.propulsion_architecture                       = 'Electric'
<<<<<<< HEAD

=======
                  
>>>>>>> d901a1aa
        self.settings.use_max_fuel_weight                  = True 
        self.settings.advanced_composites                  = False
        self.settings.fuselage_mounted_landing_gear_factor = 1.12 # assumes fuselage mounted landing gear. Change to 1 if False
        self.settings.cargo_doors_number                   = 1 # 0 if no cargo doors, 1 if 1 cargo door, 2 if 2 cargo doors
        self.settings.cargo_doors_clamshell                = False # True if clamshell cargo doors, False if not
        
        self.settings.weight_reduction_factors             = Data()  
        self.settings.weight_reduction_factors.main_wing   = 0.  # Reduction factors are proportional (.1 is a 10% weight reduction)
        self.settings.weight_reduction_factors.fuselage    = 0.  # Reduction factors are proportional (.1 is a 10% weight reduction)
        self.settings.weight_reduction_factors.empennage   = 0.  # applied to horizontal and vertical stabilizers
        
        # FLOPS settings
        self.settings.FLOPS                                = Data() 
        self.settings.FLOPS.complexity                     = 'Simple' 
        self.settings.FLOPS.aeroelastic_tailoring_factor   = 0.   # Aeroelastic tailoring factor [0 no aeroelastic tailoring, 1 maximum aeroelastic tailoring] 
        self.settings.FLOPS.strut_braced_wing_factor       = 0.   # Wing strut bracing factor [0 for no struts, 1 for struts]
        

        
     <|MERGE_RESOLUTION|>--- conflicted
+++ resolved
@@ -53,11 +53,7 @@
         self.method                                        = 'Physics_Based'
         self.aircraft_type                                 = 'General_Aviation'
         self.propulsion_architecture                       = 'Electric'
-<<<<<<< HEAD
-
-=======
                   
->>>>>>> d901a1aa
         self.settings.use_max_fuel_weight                  = True 
         self.settings.advanced_composites                  = False
         self.settings.fuselage_mounted_landing_gear_factor = 1.12 # assumes fuselage mounted landing gear. Change to 1 if False
