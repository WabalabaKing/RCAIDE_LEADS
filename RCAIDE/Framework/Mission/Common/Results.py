# RCAIDE/Framework/Analyses/Mission/Segments/Conditions/Results.py
# 
# 
# Created:  Jul 2023, M. Clarke
# Updated:  May 2024, M. Guidotti

# ----------------------------------------------------------------------------------------------------------------------
#  IMPORT
# ----------------------------------------------------------------------------------------------------------------------

# RCAIDE imports 
from RCAIDE.Framework.Mission.Common import Conditions

# python imports
import numpy as np

# ----------------------------------------------------------------------------------------------------------------------
# Results
# ---------------------------------------------------------------------------------------------------------------------- 

class Results(Conditions):
    """ This builds upon Basic, which itself builds on conditions, to add the data structure for aerodynamic mission analyses.
    
        Assumptions:
        None
        
        Source:ty.static.coeffici
        None   ty.static.coeffici
    """
    
    
    def __defaults__(self):
        """This sets the default values.
    
            Assumptions:
            Coefficient subscritps:
                X      - force in X direction
                Y      - force in Y direction 
                Z      - force in Z direction
                
                lift  - force 
                drag  - force 
    
                L     - moment about X axis 
                M     - moment about Y axis 
                N     - moment about Z axis
                
                u     - velocity in X drection
                v     - velocity in Y drection
                w     - velocity in Z drection
                   
                p     - angular rate about X axis
                q     - angular rate about Y axis
                r     - angular rate about Z axis
    
            Source:
            N/A
    
            Inputs:
            None
    
            Outputs:
            None
    
            Properties Used:
            None
        """ 
        
        self.tag                                              = 'results' 
 
        # start default row vectors
        ones_1col                                             = self.ones_row(1)  
        ones_3col                                             = self.ones_row(3)
        
        # ----------------------------------------------------------------------------------------------------------------------         
        # Reference Values 
        # ---------------------------------------------------------------------------------------------------------------------- 
    
        self.S_ref                                            = ones_1col * 0
        self.c_ref                                            = ones_1col * 0
        self.b_ref                                            = ones_1col * 0
        self.X_ref                                            = ones_1col * 0
        self.Y_ref                                            = ones_1col * 0
        self.Z_ref                                            = ones_1col * 0     
        
        # ----------------------------------------------------------------------------------------------------------------------         
        # Frames 
        # ---------------------------------------------------------------------------------------------------------------------- 
        self.frames                                           = Conditions()
        
        # inertial conditions
        self.frames.inertial                                                   = Conditions()        
        self.frames.inertial.position_vector                                   = ones_3col * 0
        self.frames.inertial.velocity_vector                                   = ones_3col * 0
        self.frames.inertial.acceleration_vector                               = ones_3col * 0
        self.frames.inertial.angular_velocity_vector                           = ones_3col * 0
        self.frames.inertial.angular_acceleration_vector                       = ones_3col * 0
        self.frames.inertial.gravity_force_vector                              = ones_3col * 0
        self.frames.inertial.total_force_vector                                = ones_3col * 0
        self.frames.inertial.total_moment_vector                               = ones_3col * 0
        self.frames.inertial.time                                              = ones_1col * 0
        self.frames.inertial.aircraft_range                                    = ones_1col * 0

                                                                               
        # body conditions                                                      
        self.frames.body                                                       = Conditions()        
        self.frames.body.inertial_rotations                                    = ones_3col * 0
        self.frames.body.thrust_force_vector                                   = ones_3col * 0
        self.frames.body.moment_vector                                         = ones_3col * 0
        self.frames.body.velocity_vector                                       = ones_3col * 0
        self.frames.body.thrust_moment_vector                                  = ones_3col * 0 
        self.frames.body.transform_to_inertial                                 = np.empty([0,0,0])
                                                                               
        # wind frame conditions                                                
        self.frames.wind                                                       = Conditions()
        self.frames.wind.body_rotations                                        = ones_3col * 0 # rotations in [X,Y,Z] -> [phi,theta,psi]
        self.frames.wind.velocity_vector                                       = ones_3col * 0
        self.frames.wind.force_vector                                          = ones_3col * 0
        self.frames.wind.moment_vector                                         = ones_3col * 0
        self.frames.wind.transform_to_inertial                                 = np.empty([0,0,0]) 
                                                                               
        # planet frame conditions                                              
        self.frames.planet                                                     = Conditions()
        self.frames.planet.start_time                                          = None
        self.frames.planet.latitude                                            = ones_1col * 0
        self.frames.planet.longitude                                           = ones_1col * 0
        self.frames.planet.true_course                                         = ones_1col * 0
        self.frames.planet.true_heading                                        = ones_1col * 0

        # ----------------------------------------------------------------------------------------------------------------------         
        # Freestream 
        # ----------------------------------------------------------------------------------------------------------------------    
        self.freestream                                                        = Conditions()        
        self.freestream.velocity                                               = ones_1col * 0
        self.freestream.u                                                      = ones_1col * 0
        self.freestream.v                                                      = ones_1col * 0
        self.freestream.w                                                      = ones_1col * 0
        self.freestream.mach_number                                            = ones_1col * 0
        self.freestream.pressure                                               = ones_1col * 0
        self.freestream.temperature                                            = ones_1col * 0
        self.freestream.density                                                = ones_1col * 0
        self.freestream.speed_of_sound                                         = ones_1col * 0
        self.freestream.dynamic_viscosity                                      = ones_1col * 0
        self.freestream.altitude                                               = ones_1col * 0
        self.freestream.gravity                                                = ones_1col * 0
        self.freestream.reynolds_number                                        = ones_1col * 0
        self.freestream.dynamic_pressure                                       = ones_1col * 0
        self.freestream.delta_ISA                                              = ones_1col * 0

        # ----------------------------------------------------------------------------------------------------------------------         
        # Aerodynamics
        # ----------------------------------------------------------------------------------------------------------------------  
        self.aerodynamics                                                      = Conditions() 
                                                                               
        # aerdynamic angles                                                    
        self.aerodynamics.angles                                               = Conditions()
        self.aerodynamics.angles.alpha                                         = ones_1col * 0
        self.aerodynamics.angles.beta                                          = ones_1col * 0
        self.aerodynamics.angles.phi                                           = ones_1col * 0 
                                                                               
        # aerodynamic coefficients                                             
        self.aerodynamics.coefficients                                         = Conditions()
        self.aerodynamics.coefficients.lift                                    = ones_1col * 0
        self.aerodynamics.coefficients.drag                                    = ones_1col * 0     
                                                                               
        # aerodynamic coefficients                                             
        self.aerodynamics.coefficients                                         = Conditions()
        self.aerodynamics.coefficients.surface_pressure                        = None
        self.aerodynamics.coefficients.lift                                    = Conditions()
        self.aerodynamics.coefficients.lift.total                              = None
        self.aerodynamics.coefficients.lift.induced                            = Conditions()
        self.aerodynamics.coefficients.lift.induced.inviscid_wings             = Conditions()
        self.aerodynamics.coefficients.lift.compressible_wings                 = Conditions() 
        self.aerodynamics.coefficients.drag                                    = Conditions()  
        self.aerodynamics.coefficients.drag.total                              = ones_1col * 0   
        self.aerodynamics.coefficients.drag.parasite                           = Conditions()
        self.aerodynamics.coefficients.drag.compressible                       = Conditions()
        self.aerodynamics.coefficients.drag.induced                            = Conditions()
        self.aerodynamics.coefficients.drag.induced.total                      = ones_1col * 0 
        self.aerodynamics.coefficients.drag.induced.inviscid                   = ones_1col * 0 
        self.aerodynamics.coefficients.drag.induced.inviscid_wings             = Conditions()
        self.aerodynamics.coefficients.drag.cooling                            = Conditions()
        self.aerodynamics.coefficients.drag.cooling.total                      = ones_1col * 0
        self.aerodynamics.coefficients.drag.windmilling                        = Conditions()
        self.aerodynamics.coefficients.drag.windmilling.total                  = ones_1col * 0
        self.aerodynamics.coefficients.drag.asymmetry_trim                     = Conditions()
        self.aerodynamics.coefficients.drag.asymmetry_trim.total               = ones_1col * 0 
        
        self.aerodynamics.coefficients.drag.induced.efficiency_factor          = ones_1col * 0 
        self.aerodynamics.oswald_efficiency                                    = ones_1col * 0 
 
        # ----------------------------------------------------------------------------------------------------------------------
        # Control Surfaces 
        # ----------------------------------------------------------------------------------------------------------------------
        self.control_surfaces                                                  = Conditions()

        self.control_surfaces.aileron                                          = Conditions()
        self.control_surfaces.aileron.deflection                               = ones_1col * 0 
        self.control_surfaces.aileron.static_stability                         = Conditions()
        self.control_surfaces.aileron.static_stability.coefficients            = Conditions() 
        self.control_surfaces.aileron.static_stability.coefficients.lift       = ones_1col * 0        
        self.control_surfaces.aileron.static_stability.coefficients.drag       = ones_1col * 0           
        self.control_surfaces.aileron.static_stability.coefficients.X          = ones_1col * 0           
        self.control_surfaces.aileron.static_stability.coefficients.Y          = ones_1col * 0           
        self.control_surfaces.aileron.static_stability.coefficients.Z          = ones_1col * 0         
        self.control_surfaces.aileron.static_stability.coefficients.L          = ones_1col * 0         
        self.control_surfaces.aileron.static_stability.coefficients.M          = ones_1col * 0         
        self.control_surfaces.aileron.static_stability.coefficients.N          = ones_1col * 0           
        self.control_surfaces.aileron.static_stability.coefficients.e          = ones_1col * 0
        
        self.control_surfaces.elevator                                         = Conditions()
        self.control_surfaces.elevator.deflection                              = ones_1col * 0 
        self.control_surfaces.elevator.static_stability                        = Conditions()
        self.control_surfaces.elevator.static_stability.coefficients           = Conditions() 
        self.control_surfaces.elevator.static_stability.coefficients.lift      = ones_1col * 0        
        self.control_surfaces.elevator.static_stability.coefficients.drag      = ones_1col * 0           
        self.control_surfaces.elevator.static_stability.coefficients.X         = ones_1col * 0           
        self.control_surfaces.elevator.static_stability.coefficients.Y         = ones_1col * 0           
        self.control_surfaces.elevator.static_stability.coefficients.Z         = ones_1col * 0         
        self.control_surfaces.elevator.static_stability.coefficients.L         = ones_1col * 0         
        self.control_surfaces.elevator.static_stability.coefficients.M         = ones_1col * 0         
        self.control_surfaces.elevator.static_stability.coefficients.N         = ones_1col * 0           
        self.control_surfaces.elevator.static_stability.coefficients.e         = ones_1col * 0
        
        self.control_surfaces.rudder                                           = Conditions()
        self.control_surfaces.rudder.deflection                                = ones_1col * 0 
        self.control_surfaces.rudder.static_stability                          = Conditions()
        self.control_surfaces.rudder.static_stability.coefficients             = Conditions() 
        self.control_surfaces.rudder.static_stability.coefficients.lift        = ones_1col * 0         
        self.control_surfaces.rudder.static_stability.coefficients.drag        = ones_1col * 0          
        self.control_surfaces.rudder.static_stability.coefficients.X           = ones_1col * 0          
        self.control_surfaces.rudder.static_stability.coefficients.Y           = ones_1col * 0          
        self.control_surfaces.rudder.static_stability.coefficients.Z           = ones_1col * 0         
        self.control_surfaces.rudder.static_stability.coefficients.L           = ones_1col * 0         
        self.control_surfaces.rudder.static_stability.coefficients.M           = ones_1col * 0         
        self.control_surfaces.rudder.static_stability.coefficients.N           = ones_1col * 0           
        self.control_surfaces.rudder.static_stability.coefficients.e           = ones_1col * 0
        
        self.control_surfaces.flap                                             = Conditions()
        self.control_surfaces.flap.deflection                                  = ones_1col * 0 
        self.control_surfaces.flap.static_stability                            = Conditions()
        self.control_surfaces.flap.static_stability.coefficients               = Conditions() 
        self.control_surfaces.flap.static_stability.coefficients.lift          = ones_1col * 0        
        self.control_surfaces.flap.static_stability.coefficients.drag          = ones_1col * 0           
        self.control_surfaces.flap.static_stability.coefficients.X             = ones_1col * 0           
        self.control_surfaces.flap.static_stability.coefficients.Y             = ones_1col * 0           
        self.control_surfaces.flap.static_stability.coefficients.Z             = ones_1col * 0         
        self.control_surfaces.flap.static_stability.coefficients.L             = ones_1col * 0         
        self.control_surfaces.flap.static_stability.coefficients.M             = ones_1col * 0         
        self.control_surfaces.flap.static_stability.coefficients.N             = ones_1col * 0           
        self.control_surfaces.flap.static_stability.coefficients.e             = ones_1col * 0
        
        self.control_surfaces.slat                                             = Conditions()
        self.control_surfaces.slat.deflection                                  = ones_1col * 0 
        self.control_surfaces.slat.static_stability                            = Conditions()
        self.control_surfaces.slat.static_stability.coefficients               = Conditions() 
        self.control_surfaces.slat.static_stability.coefficients.lift          = ones_1col * 0         
        self.control_surfaces.slat.static_stability.coefficients.drag          = ones_1col * 0          
        self.control_surfaces.slat.static_stability.coefficients.X             = ones_1col * 0          
        self.control_surfaces.slat.static_stability.coefficients.Y             = ones_1col * 0          
        self.control_surfaces.slat.static_stability.coefficients.Z             = ones_1col * 0         
        self.control_surfaces.slat.static_stability.coefficients.L             = ones_1col * 0         
        self.control_surfaces.slat.static_stability.coefficients.M             = ones_1col * 0         
        self.control_surfaces.slat.static_stability.coefficients.N             = ones_1col * 0           
        self.control_surfaces.slat.static_stability.coefficients.e             = ones_1col * 0

        # ----------------------------------------------------------------------------------------------------------------------
        # Stability 
        # ----------------------------------------------------------------------------------------------------------------------  
        self.stability                                                         = Conditions()
        self.static_stability                                                  = Conditions()
 
        self.static_stability.forces                                           = Conditions()
        self.static_stability.forces.lift                                      = ones_1col * 0
        self.static_stability.forces.drag                                      = ones_1col * 0
        self.static_stability.forces.X                                         = ones_1col * 0
        self.static_stability.forces.Y                                         = ones_1col * 0
        self.static_stability.forces.Z                                         = ones_1col * 0
                                                                               
        self.static_stability.moments                                          = Conditions()
        self.static_stability.moments.L                                        = ones_1col * 0
        self.static_stability.moments.M                                        = ones_1col * 0
        self.static_stability.moments.N                                        = ones_1col * 0
                                                                               
        self.static_stability.static_margin                                    = ones_1col * 0
        self.static_stability.neutral_point                                    = ones_1col * 0
        self.static_stability.spiral_criteria                                  = ones_1col * 0 
        self.static_stability.pitch_rate                                       = ones_1col * 0
        self.static_stability.roll_rate                                        = ones_1col * 0
        self.static_stability.yaw_rate                                         = ones_1col * 0 
                                                                               
        self.static_stability.coefficients                                     = Conditions()
        self.static_stability.coefficients.lift                                = ones_1col * 0
        self.static_stability.coefficients.drag                                = ones_1col * 0
        self.static_stability.coefficients.X                                   = ones_1col * 0
        self.static_stability.coefficients.Y                                   = ones_1col * 0
        self.static_stability.coefficients.Z                                   = ones_1col * 0
        self.static_stability.coefficients.L                                   = ones_1col * 0
        self.static_stability.coefficients.M                                   = ones_1col * 0
        self.static_stability.coefficients.N                                   = ones_1col * 0 
        self.static_stability.coefficients.roll                                = ones_1col * 0
        self.static_stability.coefficients.pitch                               = ones_1col * 0
        self.static_stability.coefficients.yaw                                 = ones_1col * 0  
                                                                               
        self.static_stability.derivatives                                      = Conditions()
                                                                               
        # stability axis                                                       
        self.static_stability.derivatives.Clift_alpha                          = ones_1col * 0
        self.static_stability.derivatives.Clift_beta                           = ones_1col * 0
        self.static_stability.derivatives.Clift_delta_a                        = ones_1col * 0
        self.static_stability.derivatives.Clift_delta_e                        = ones_1col * 0
        self.static_stability.derivatives.Clift_delta_r                        = ones_1col * 0
        self.static_stability.derivatives.Clift_delta_f                        = ones_1col * 0
        self.static_stability.derivatives.Clift_delta_s                        = ones_1col * 0
        self.static_stability.derivatives.Cdrag_alpha                          = ones_1col * 0
        self.static_stability.derivatives.Cdrag_beta                           = ones_1col * 0
        self.static_stability.derivatives.Cdrag_delta_a                        = ones_1col * 0
        self.static_stability.derivatives.Cdrag_delta_e                        = ones_1col * 0
        self.static_stability.derivatives.Cdrag_delta_r                        = ones_1col * 0
        self.static_stability.derivatives.Cdrag_delta_f                        = ones_1col * 0
        self.static_stability.derivatives.Cdrag_delta_s                        = ones_1col * 0
        self.static_stability.derivatives.CX_alpha                             = ones_1col * 0
        self.static_stability.derivatives.CX_beta                              = ones_1col * 0
        self.static_stability.derivatives.CX_delta_a                           = ones_1col * 0
        self.static_stability.derivatives.CX_delta_e                           = ones_1col * 0
        self.static_stability.derivatives.CX_delta_r                           = ones_1col * 0
        self.static_stability.derivatives.CX_delta_f                           = ones_1col * 0
        self.static_stability.derivatives.CX_delta_s                           = ones_1col * 0
        self.static_stability.derivatives.CY_alpha                             = ones_1col * 0
        self.static_stability.derivatives.CY_beta                              = ones_1col * 0
        self.static_stability.derivatives.CY_delta_a                           = ones_1col * 0
        self.static_stability.derivatives.CY_delta_e                           = ones_1col * 0
        self.static_stability.derivatives.CY_delta_r                           = ones_1col * 0
        self.static_stability.derivatives.CY_delta_f                           = ones_1col * 0
        self.static_stability.derivatives.CY_delta_s                           = ones_1col * 0
        self.static_stability.derivatives.CZ_alpha                             = ones_1col * 0
        self.static_stability.derivatives.CZ_beta                              = ones_1col * 0
        self.static_stability.derivatives.CZ_delta_a                           = ones_1col * 0
        self.static_stability.derivatives.CZ_delta_e                           = ones_1col * 0
        self.static_stability.derivatives.CZ_delta_r                           = ones_1col * 0
        self.static_stability.derivatives.CZ_delta_f                           = ones_1col * 0
        self.static_stability.derivatives.CZ_delta_s                           = ones_1col * 0
        self.static_stability.derivatives.CL_alpha                             = ones_1col * 0
        self.static_stability.derivatives.CL_beta                              = ones_1col * 0
        self.static_stability.derivatives.CL_delta_a                           = ones_1col * 0
        self.static_stability.derivatives.CL_delta_e                           = ones_1col * 0
        self.static_stability.derivatives.CL_delta_r                           = ones_1col * 0
        self.static_stability.derivatives.CL_delta_f                           = ones_1col * 0
        self.static_stability.derivatives.CL_delta_s                           = ones_1col * 0
        self.static_stability.derivatives.CM_alpha                             = ones_1col * 0
        self.static_stability.derivatives.CM_beta                              = ones_1col * 0
        self.static_stability.derivatives.CM_delta_a                           = ones_1col * 0
        self.static_stability.derivatives.CM_delta_e                           = ones_1col * 0
        self.static_stability.derivatives.CM_delta_r                           = ones_1col * 0
        self.static_stability.derivatives.CM_delta_f                           = ones_1col * 0
        self.static_stability.derivatives.CM_delta_s                           = ones_1col * 0
        self.static_stability.derivatives.CN_alpha                             = ones_1col * 0
        self.static_stability.derivatives.CN_beta                              = ones_1col * 0
        self.static_stability.derivatives.CN_delta_a                           = ones_1col * 0
        self.static_stability.derivatives.CN_delta_e                           = ones_1col * 0
        self.static_stability.derivatives.CN_delta_r                           = ones_1col * 0
        self.static_stability.derivatives.CN_delta_f                           = ones_1col * 0
        self.static_stability.derivatives.CN_delta_s                           = ones_1col * 0
        
        # body axis derivatives
        self.static_stability.derivatives.Clift_u                              = ones_1col * 0
        self.static_stability.derivatives.Clift_v                              = ones_1col * 0
        self.static_stability.derivatives.Clift_w                              = ones_1col * 0 
        self.static_stability.derivatives.Cdrag_u                              = ones_1col * 0
        self.static_stability.derivatives.Cdrag_v                              = ones_1col * 0
        self.static_stability.derivatives.Cdrag_w                              = ones_1col * 0         
        self.static_stability.derivatives.CX_u                                 = ones_1col * 0
        self.static_stability.derivatives.CX_v                                 = ones_1col * 0
        self.static_stability.derivatives.CX_w                                 = ones_1col * 0
        self.static_stability.derivatives.CY_u                                 = ones_1col * 0
        self.static_stability.derivatives.CY_v                                 = ones_1col * 0
        self.static_stability.derivatives.CY_w                                 = ones_1col * 0
        self.static_stability.derivatives.CZ_u                                 = ones_1col * 0
        self.static_stability.derivatives.CZ_v                                 = ones_1col * 0
        self.static_stability.derivatives.CZ_w                                 = ones_1col * 0
        self.static_stability.derivatives.CL_u                                 = ones_1col * 0
        self.static_stability.derivatives.CL_v                                 = ones_1col * 0
        self.static_stability.derivatives.CL_w                                 = ones_1col * 0
        self.static_stability.derivatives.CM_u                                 = ones_1col * 0
        self.static_stability.derivatives.CM_v                                 = ones_1col * 0
        self.static_stability.derivatives.CM_w                                 = ones_1col * 0
        self.static_stability.derivatives.CN_u                                 = ones_1col * 0
        self.static_stability.derivatives.CN_v                                 = ones_1col * 0
        self.static_stability.derivatives.CN_w                                 = ones_1col * 0 
        self.static_stability.derivatives.CZ_alpha_dot                         = ones_1col * 0
        self.static_stability.derivatives.CM_alpha_dot                         = ones_1col * 0 
        self.static_stability.derivatives.Clift_p                              = ones_1col * 0
        self.static_stability.derivatives.Clift_q                              = ones_1col * 0
        self.static_stability.derivatives.Clift_r                              = ones_1col * 0
        self.static_stability.derivatives.Cdrag_p                              = ones_1col * 0
        self.static_stability.derivatives.Cdrag_q                              = ones_1col * 0
        self.static_stability.derivatives.Cdrag_r                              = ones_1col * 0         
        self.static_stability.derivatives.CX_p                                 = ones_1col * 0
        self.static_stability.derivatives.CX_q                                 = ones_1col * 0
        self.static_stability.derivatives.CX_r                                 = ones_1col * 0
        self.static_stability.derivatives.CY_p                                 = ones_1col * 0
        self.static_stability.derivatives.CY_q                                 = ones_1col * 0
        self.static_stability.derivatives.CY_r                                 = ones_1col * 0
        self.static_stability.derivatives.CZ_p                                 = ones_1col * 0
        self.static_stability.derivatives.CZ_q                                 = ones_1col * 0
        self.static_stability.derivatives.CZ_r                                 = ones_1col * 0
        self.static_stability.derivatives.CL_p                                 = ones_1col * 0
        self.static_stability.derivatives.CL_q                                 = ones_1col * 0
        self.static_stability.derivatives.CL_r                                 = ones_1col * 0
        self.static_stability.derivatives.CM_p                                 = ones_1col * 0
        self.static_stability.derivatives.CM_q                                 = ones_1col * 0
        self.static_stability.derivatives.CM_r                                 = ones_1col * 0
        self.static_stability.derivatives.CN_p                                 = ones_1col * 0
        self.static_stability.derivatives.CN_q                                 = ones_1col * 0
        self.static_stability.derivatives.CN_r                                 = ones_1col * 0 
                                                                               
        # dynamic stability                                                    
        self.dynamic_stability                                                 = Conditions()
        self.dynamic_stability.LongModes                                       = Conditions()
        self.dynamic_stability.LatModes                                        = Conditions()
        

        # ----------------------------------------------------------------------------------------------------------------------         
        # Freestream 
        # ----------------------------------------------------------------------------------------------------------------------    
        self.emissions                                       = Conditions()         
        
        # ----------------------------------------------------------------------------------------------------------------------         
        # Noise
        # ----------------------------------------------------------------------------------------------------------------------       
        self.noise                                            = Conditions() 

        # ----------------------------------------------------------------------------------------------------------------------         
        # Energy
        # ---------------------------------------------------------------------------------------------------------------------- 
        self.energy                                           = Conditions()  
        self.energy.thrust_force_vector                       = ones_3col * 0
        self.energy.thrust_moment_vector                      = ones_3col * 0
<<<<<<< HEAD
        self.energy.power                                     = ones_1col * 0
        self.energy.hybrid_power_split_ratio                  = ones_1col * 0
        self.energy.vehicle_mass_rate                         = ones_1col * 0
=======
        self.energy.power                                     = ones_1col * 0 
        self.energy.fuel_consumption                          = ones_1col * 0
        self.energy.cumulative_fuel_consumption               = ones_1col * 0
>>>>>>> d901a1aa
        
        
        # ----------------------------------------------------------------------------------------------------------------------         
        # Weights 
        # ----------------------------------------------------------------------------------------------------------------------     
        self.weights                                          = Conditions() 
        self.weights.total_mass                               = ones_1col * 0
        self.weights.total_moment_of_inertia                  = ones_3col * 0 # 3 total I(I_xx, I_yy, I_zz)? or 9(including I_xz etc)?
        self.weights.weight_breakdown                         = Conditions()
        self.weights.vehicle_mass_rate                        = ones_1col * 0<|MERGE_RESOLUTION|>--- conflicted
+++ resolved
@@ -433,18 +433,16 @@
         # ----------------------------------------------------------------------------------------------------------------------         
         # Energy
         # ---------------------------------------------------------------------------------------------------------------------- 
-        self.energy                                           = Conditions()  
+        self.energy                                           = Conditions()
+        self.energy.throttle                                  = ones_1col * 0  
+        self.energy.thrust_breakdown                          = Conditions()
+        self.energy.thrust_breakdown                          = Conditions()
         self.energy.thrust_force_vector                       = ones_3col * 0
         self.energy.thrust_moment_vector                      = ones_3col * 0
-<<<<<<< HEAD
-        self.energy.power                                     = ones_1col * 0
-        self.energy.hybrid_power_split_ratio                  = ones_1col * 0
-        self.energy.vehicle_mass_rate                         = ones_1col * 0
-=======
         self.energy.power                                     = ones_1col * 0 
         self.energy.fuel_consumption                          = ones_1col * 0
         self.energy.cumulative_fuel_consumption               = ones_1col * 0
->>>>>>> d901a1aa
+        self.energy.hybrid_power_split_ratio                  = ones_1col * 0
         
         
         # ----------------------------------------------------------------------------------------------------------------------         
